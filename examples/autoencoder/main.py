#!/usr/bin/env python3
# -*- coding: utf-8 -*-
import numpy as np
from qibo import K
from qibo.models import Circuit
from qibo import hamiltonians, gates, models, K
from scipy.optimize import minimize
import argparse


<<<<<<< HEAD
def main(nqubits, layers, compress, lambdas):
=======
def main(nqubits, layers, compress, lambdas, maxiter):
>>>>>>> 47ad4adc

    def encoder_hamiltonian_simple(nqubits, ncompress):
        """Creates the encoding Hamiltonian.
        Args:
            nqubits (int): total number of qubits.
            ncompress (int): number of discarded/trash qubits.

        Returns:
            Encoding Hamiltonian.
        """
        m0 = K.to_numpy(hamiltonians.Z(ncompress).matrix)
        m1 = np.eye(2 ** (nqubits - ncompress), dtype=m0.dtype)
        ham = hamiltonians.Hamiltonian(nqubits, np.kron(m1, m0))
        return 0.5 * (ham + ncompress)

    def cost_function(params, count):
        """Evaluates the cost function to be minimized.

        Args:
            params (array or list): values of the parameters.

        Returns:
            Value of the cost function.
        """
        circuit = models.Circuit(nqubits)
        for l in range(layers):
            for q in range(nqubits):
                circuit.add(gates.RY(q, theta=0))
            for q in range(0, nqubits-1, 2):
                circuit.add(gates.CZ(q, q+1))
            for q in range(nqubits):
                circuit.add(gates.RY(q, theta=0))
            for q in range(1, nqubits-2, 2):
                circuit.add(gates.CZ(q, q+1))
            circuit.add(gates.CZ(0, nqubits-1))
        for q in range(nqubits):
            circuit.add(gates.RY(q, theta=0))

        cost = 0
        circuit.set_parameters(params) # this will change all thetas to the appropriate values
        for i in range(len(ising_groundstates)):
            final_state = circuit(np.copy(ising_groundstates[i]))
<<<<<<< HEAD
            cost += K.to_numpy(encoder.expectation(final_state)).real
=======
            cost += K.real(encoder.expectation(final_state))
>>>>>>> 47ad4adc

        if count[0] % 50 == 0:
            print(count[0], cost/len(ising_groundstates))
        count[0] += 1

        return K.to_numpy(cost)/len(ising_groundstates)

    nparams = 2 * nqubits * layers + nqubits
    initial_params = np.random.uniform(0, 2*np.pi, nparams)
    encoder = encoder_hamiltonian_simple(nqubits, compress)

    ising_groundstates = []
    for lamb in lambdas:
        ising_ham = -1 * hamiltonians.TFIM(nqubits, h=lamb)
        ising_groundstates.append(ising_ham.eigenvectors()[0])

    count = [0]
    result = minimize(lambda p: cost_function(p, count), initial_params,
                      method='L-BFGS-B', options={'maxiter': maxiter, 'maxfun': 2.0e3})

    print('Final parameters: ', result.x)
    print('Final cost function: ', result.fun)


if __name__ == "__main__":
    parser = argparse.ArgumentParser()
    parser.add_argument("--nqubits", default=4, type=int)
    parser.add_argument("--layers", default=2, type=int)
    parser.add_argument("--compress", default=2, type=int)
    parser.add_argument("--lambdas", default=[0.9, 0.95, 1.0, 1.05, 1.10], type=list)
    parser.add_argument("--maxiter", default=2000, type=int)
    args = parser.parse_args()
    main(**vars(args))<|MERGE_RESOLUTION|>--- conflicted
+++ resolved
@@ -2,17 +2,12 @@
 # -*- coding: utf-8 -*-
 import numpy as np
 from qibo import K
-from qibo.models import Circuit
 from qibo import hamiltonians, gates, models, K
 from scipy.optimize import minimize
 import argparse
 
 
-<<<<<<< HEAD
-def main(nqubits, layers, compress, lambdas):
-=======
 def main(nqubits, layers, compress, lambdas, maxiter):
->>>>>>> 47ad4adc
 
     def encoder_hamiltonian_simple(nqubits, ncompress):
         """Creates the encoding Hamiltonian.
@@ -55,11 +50,7 @@
         circuit.set_parameters(params) # this will change all thetas to the appropriate values
         for i in range(len(ising_groundstates)):
             final_state = circuit(np.copy(ising_groundstates[i]))
-<<<<<<< HEAD
-            cost += K.to_numpy(encoder.expectation(final_state)).real
-=======
             cost += K.real(encoder.expectation(final_state))
->>>>>>> 47ad4adc
 
         if count[0] % 50 == 0:
             print(count[0], cost/len(ising_groundstates))
