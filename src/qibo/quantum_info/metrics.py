--- conflicted
+++ resolved
@@ -57,272 +57,6 @@
     return 1 - purity(state)
 
 
-<<<<<<< HEAD
-=======
-def concurrence(state, bipartition, check_purity: bool = True, backend=None):
-    """Calculates concurrence of a pure bipartite quantum state
-    :math:`\\rho \\in \\mathcal{H}_{A} \\otimes \\mathcal{H}_{B}` as
-
-    .. math::
-        C(\\rho) = \\sqrt{2 \\, (\\text{tr}^{2}(\\rho) - \\text{tr}(\\rho_{A}^{2}))} \\, ,
-
-    where :math:`\\rho_{A} = \\text{tr}_{B}(\\rho)` is the reduced density operator
-    obtained by tracing out the qubits in the ``bipartition`` :math:`B`.
-
-    Args:
-        state (ndarray): statevector or density matrix.
-        bipartition (list or tuple or ndarray): qubits in the subsystem to be traced out.
-        check_purity (bool, optional): if ``True``, checks if ``state`` is pure. If ``False``,
-            it assumes ``state`` is pure . Defaults to ``True``.
-        backend (:class:`qibo.backends.abstract.Backend`, optional): backend to be used
-            in the execution. If ``None``, it uses :class:`qibo.backends.GlobalBackend`.
-            Defaults to ``None``.
-
-    Returns:
-        float: Concurrence of :math:`\\rho`.
-    """
-    backend = _check_backend(backend)
-
-    if (
-        (len(state.shape) not in [1, 2])
-        or (len(state) == 0)
-        or (len(state.shape) == 2 and state.shape[0] != state.shape[1])
-    ):
-        raise_error(
-            TypeError,
-            f"state must have dims either (k,) or (k,k), but have dims {state.shape}.",
-        )
-
-    if isinstance(check_purity, bool) is False:
-        raise_error(
-            TypeError,
-            f"check_purity must be type bool, but it is type {type(check_purity)}.",
-        )
-
-    nqubits = int(np.log2(state.shape[0]))
-
-    if check_purity is True:
-        purity_total_system = purity(state)
-
-        mixed = bool(abs(purity_total_system - 1.0) > PRECISION_TOL)
-        if mixed is True:
-            raise_error(
-                NotImplementedError,
-                "concurrence only implemented for pure quantum states.",
-            )
-
-    reduced_density_matrix = (
-        backend.partial_trace(state, bipartition, nqubits)
-        if len(state.shape) == 1
-        else backend.partial_trace_density_matrix(state, bipartition, nqubits)
-    )
-
-    purity_reduced = purity(reduced_density_matrix)
-    if purity_reduced - 1.0 > 0.0:
-        purity_reduced = round(purity_reduced, 7)
-
-    concur = np.sqrt(2 * (1 - purity_reduced))
-
-    return concur
-
-
-def entanglement_of_formation(
-    state, bipartition, base: float = 2, check_purity: bool = True, backend=None
-):
-    """Calculates the entanglement of formation :math:`E_{f}` of a pure bipartite
-    quantum state :math:`\\rho`, which is given by
-
-    .. math::
-        E_{f} = H([1 - x, x]) \\, ,
-
-    where
-
-    .. math::
-        x = \\frac{1 + \\sqrt{1 - C^{2}(\\rho)}}{2} \\, ,
-
-    :math:`C(\\rho)` is the :func:`qibo.quantum_info.concurrence` of :math:`\\rho`,
-    and :math:`H` is the :func:`qibo.quantum_info.shannon_entropy`.
-
-    Args:
-        state (ndarray): statevector or density matrix.
-        bipartition (list or tuple or ndarray): qubits in the subsystem to be traced out.
-        base (float): the base of the log in :func:`qibo.quantum_info.shannon_entropy`.
-            Defaults to  :math:`2`.
-        check_purity (bool, optional): if ``True``, checks if ``state`` is pure. If ``False``,
-            it assumes ``state`` is pure . Default: ``True``.
-        backend (:class:`qibo.backends.abstract.Backend`, optional): backend to be used
-            in the execution. If ``None``, it uses :class:`qibo.backends.GlobalBackend`.
-            Defaults to ``None``.
-
-
-    Returns:
-        float: entanglement of formation of state :math:`\\rho`.
-    """
-    backend = _check_backend(backend)
-
-    from qibo.quantum_info.utils import shannon_entropy  # pylint: disable=C0415
-
-    concur = concurrence(
-        state, bipartition=bipartition, check_purity=check_purity, backend=backend
-    )
-    concur = (1 + np.sqrt(1 - concur**2)) / 2
-    probabilities = [1 - concur, concur]
-
-    ent_of_form = shannon_entropy(probabilities, base=base, backend=backend)
-
-    return ent_of_form
-
-
-def entropy(
-    state,
-    base: float = 2,
-    check_hermitian: bool = False,
-    return_spectrum: bool = False,
-    backend=None,
-):
-    """The von-Neumann entropy :math:`S(\\rho)` of a quantum ``state`` :math:`\\rho`, which
-    is given by
-
-    .. math::
-        S(\\rho) = - \\text{tr}\\left[\\rho \\, \\log(\\rho)\\right]
-
-    Args:
-        state (ndarray): statevector or density matrix.
-        base (float, optional): the base of the log. Defaults to :math:`2`.
-        check_hermitian (bool, optional): if ``True``, checks if ``state`` is Hermitian.
-            If ``False``, it assumes ``state`` is Hermitian .
-            Defaults to ``False``.
-        return_spectrum: if ``True``, returns ``entropy`` and
-            :math:`-\\log_{\\textup{b}}(\\textup{eigenvalues})`, where :math:`b` is ``base``.
-            If ``False``, returns only ``entropy``. Default is ``False``.
-        backend (:class:`qibo.backends.abstract.Backend`, optional): backend to be used
-            in the execution. If ``None``, it uses
-            :class:`qibo.backends.GlobalBackend`. Defaults to ``None``.
-
-    Returns:
-        float: The von-Neumann entropy :math:`S` of ``state`` :math:`\\rho`.
-    """
-    backend = _check_backend(backend)
-
-    if (
-        (len(state.shape) >= 3)
-        or (len(state) == 0)
-        or (len(state.shape) == 2 and state.shape[0] != state.shape[1])
-    ):
-        raise_error(
-            TypeError,
-            f"state must have dims either (k,) or (k,k), but have dims {state.shape}.",
-        )
-
-    if base <= 0.0:
-        raise_error(ValueError, "log base must be non-negative.")
-
-    if isinstance(check_hermitian, bool) is False:
-        raise_error(
-            TypeError,
-            f"check_hermitian must be type bool, but it is type {type(check_hermitian)}.",
-        )
-
-    if purity(state) == 1.0:
-        if return_spectrum:
-            return 0.0, backend.cast([1.0], dtype=float)
-
-        return 0.0
-
-    if check_hermitian is False or _check_hermitian_or_not_gpu(state, backend=backend):
-        eigenvalues = np.linalg.eigvalsh(state)
-    else:
-        eigenvalues = np.linalg.eigvals(state)
-
-    if base == 2:
-        log_prob = np.where(eigenvalues > 0, np.log2(eigenvalues), 0.0)
-    elif base == 10:
-        log_prob = np.where(eigenvalues > 0, np.log10(eigenvalues), 0.0)
-    elif base == np.e:
-        log_prob = np.where(eigenvalues > 0, np.log(eigenvalues), 0.0)
-    else:
-        log_prob = np.where(eigenvalues > 0, np.log(eigenvalues) / np.log(base), 0.0)
-
-    ent = -np.sum(eigenvalues * log_prob)
-    # absolute value if entropy == 0.0 to avoid returning -0.0
-    ent = np.abs(ent) if ent == 0.0 else ent
-
-    ent = float(ent)
-
-    if return_spectrum:
-        log_prob = backend.cast(log_prob, dtype=log_prob.dtype)
-        return ent, -log_prob
-
-    return ent
-
-
-def entanglement_entropy(
-    state,
-    bipartition,
-    base: float = 2,
-    check_hermitian: bool = False,
-    return_spectrum: bool = False,
-    backend=None,
-):
-    """Calculates the entanglement entropy :math:`S` of bipartition :math:`A`
-    of ``state`` :math:`\\rho`. This is given by
-
-    .. math::
-        S(\\rho_{A}) = -\\text{tr}(\\rho_{A} \\, \\log(\\rho_{A})) \\, ,
-
-    where :math:`\\rho_{A} = \\text{tr}_{B}(\\rho)` is the reduced density matrix calculated
-    by tracing out the ``bipartition`` :math:`B`.
-
-    Args:
-        state (ndarray): statevector or density matrix.
-        bipartition (list or tuple or ndarray): qubits in the subsystem to be traced out.
-        base (float, optional): the base of the log. Defaults to :math: `2`.
-        check_hermitian (bool, optional): if ``True``, checks if :math:`\\rho_{A}` is Hermitian.
-            If ``False``, it assumes ``state`` is Hermitian . Default: ``False``.
-        return_spectrum: if ``True``, returns ``entropy`` and eigenvalues of ``state``.
-            If ``False``, returns only ``entropy``. Default is ``False``.
-        backend (:class:`qibo.backends.abstract.Backend`, optional): backend to be used
-            in the execution. If ``None``, it uses
-            :class:`qibo.backends.GlobalBackend`. Defaults to ``None``.
-
-    Returns:
-        float: Entanglement entropy :math:`S` of ``state`` :math:`\\rho`.
-    """
-    backend = _check_backend(backend)
-
-    if base <= 0.0:
-        raise_error(ValueError, "log base must be non-negative.")
-
-    if (
-        (len(state.shape) not in [1, 2])
-        or (len(state) == 0)
-        or (len(state.shape) == 2 and state.shape[0] != state.shape[1])
-    ):
-        raise_error(
-            TypeError,
-            f"state must have dims either (k,) or (k,k), but have dims {state.shape}.",
-        )
-
-    nqubits = int(np.log2(state.shape[0]))
-
-    reduced_density_matrix = (
-        backend.partial_trace(state, bipartition, nqubits)
-        if len(state.shape) == 1
-        else backend.partial_trace_density_matrix(state, bipartition, nqubits)
-    )
-
-    entropy_entanglement = entropy(
-        reduced_density_matrix,
-        base=base,
-        check_hermitian=check_hermitian,
-        return_spectrum=return_spectrum,
-        backend=backend,
-    )
-
-    return entropy_entanglement
-
-
->>>>>>> 330f1bb0
 def trace_distance(state, target, check_hermitian: bool = False, backend=None):
     """Trace distance between two quantum states, :math:`\\rho` and :math:`\\sigma`:
 
@@ -631,86 +365,6 @@
     return distance
 
 
-<<<<<<< HEAD
-=======
-def entanglement_fidelity(
-    channel, nqubits: int, state=None, check_hermitian: bool = False, backend=None
-):
-    """Entanglement fidelity :math:`F_{\\mathcal{E}}` of a ``channel`` :math:`\\mathcal{E}`
-    on ``state`` :math:`\\rho` is given by
-
-    .. math::
-        F_{\\mathcal{E}}(\\rho) = F(\\rho_{f}, \\rho)
-
-    where :math:`F` is the :func:`qibo.quantum_info.fidelity` function for states,
-    and :math:`\\rho_{f} = \\mathcal{E}_{A} \\otimes I_{B}(\\rho)`
-    is the state after the channel :math:`\\mathcal{E}` was applied to
-    partition :math:`A`.
-
-    Args:
-        channel (:class:`qibo.gates.channels.Channel`): quantum channel
-            acting on partition :math:`A`.
-        nqubits (int): total number of qubits in ``state``.
-        state (ndarray, optional): statevector or density matrix to be evolved
-            by ``channel``. If ``None``, defaults to the maximally entangled state
-            :math:`\\frac{1}{2^{n}} \\, \\sum_{k} \\, \\ket{k}\\ket{k}`, where
-            :math:`n` is ``nqubits``. Defaults to ``None``.
-        check_hermitian (bool, optional): if ``True``, checks if the final state
-            :math:`\\rho_{f}` is Hermitian. If ``False``, it assumes it is Hermitian.
-            Defaults to ``False``.
-        backend (:class:`qibo.backends.abstract.Backend`, optional): backend to be used
-            in the execution. If ``None``, it uses :class:`qibo.backends.GlobalBackend`.
-            Defaults to ``None``.
-
-    Returns:
-        float: Entanglement fidelity :math:`F_{\\mathcal{E}}`.
-    """
-    backend = _check_backend(backend)
-
-    if isinstance(nqubits, int) is False:
-        raise_error(
-            TypeError, f"nqubits must be type int, but it is type {type(nqubits)}."
-        )
-
-    if nqubits <= 0:
-        raise_error(
-            ValueError, f"nqubits must be a positive integer, but it is {nqubits}."
-        )
-
-    if state is not None and (
-        (len(state.shape) not in [1, 2])
-        or (len(state) == 0)
-        or (len(state.shape) == 2 and state.shape[0] != state.shape[1])
-    ):
-        raise_error(
-            TypeError,
-            f"state must have dims either (k,) or (k,k), but have dims {state.shape}.",
-        )
-
-    if isinstance(check_hermitian, bool) is False:
-        raise_error(
-            TypeError,
-            f"check_hermitian must be type bool, but it is type {type(check_hermitian)}.",
-        )
-
-    if state is None:
-        state = backend.plus_density_matrix(nqubits)
-
-    # necessary because this function do support repeated execution,
-    # so it has to default to density matrices
-    if len(state.shape) == 1:
-        state = np.outer(state, np.conj(state))
-
-    state_final = backend.apply_channel_density_matrix(channel, state, nqubits)
-
-    entang_fidelity = fidelity(
-        state_final, state, check_hermitian=check_hermitian, backend=backend
-    )
-
-    return entang_fidelity
-
-
->>>>>>> 330f1bb0
 def process_fidelity(channel, target=None, check_unitary: bool = False, backend=None):
     """Process fidelity between a quantum ``channel`` :math:`\\mathcal{E}` and a
     ``target`` unitary channel :math:`U`. The process fidelity is defined as
@@ -1006,104 +660,6 @@
     return solution
 
 
-<<<<<<< HEAD
-=======
-def meyer_wallach_entanglement(circuit, backend=None):
-    """Computes the Meyer-Wallach entanglement Q of the `circuit`,
-
-    .. math::
-        Q(\\theta) = 1 - \\frac{1}{N} \\, \\sum_{k} \\,
-            \\text{tr}\\left(\\rho_{k^{2}}(\\theta)\\right) \\, .
-
-    Args:
-        circuit (:class:`qibo.models.Circuit`): Parametrized circuit.
-        backend (:class:`qibo.backends.abstract.Backend`, optional): backend to be used
-            in the execution. If ``None``, it uses :class:`qibo.backends.GlobalBackend`.
-            Defaults to ``None``.
-
-    Returns:
-        float: Meyer-Wallach entanglement.
-    """
-
-    backend = _check_backend(backend)
-
-    circuit.density_matrix = True
-    nqubits = circuit.nqubits
-
-    rho = backend.execute_circuit(circuit).state()
-
-    ent = 0
-    for j in range(nqubits):
-        trace_q = list(range(nqubits))
-        trace_q.pop(j)
-
-        rho_r = backend.partial_trace_density_matrix(rho, trace_q, nqubits)
-
-        trace = purity(rho_r)
-
-        ent += trace
-
-    entanglement = 1 - ent / nqubits
-
-    return entanglement
-
-
-def entangling_capability(circuit, samples: int, seed=None, backend=None):
-    """Returns the entangling capability :math:`\\text{Ent}` of a parametrized
-    circuit, which is average Meyer-Wallach entanglement Q of the circuit, i.e.
-
-    .. math::
-        \\text{Ent} = \\frac{2}{S}\\sum_{k}Q_k \\, ,
-
-    where :math:`S` is the number of samples.
-
-    Args:
-        circuit (:class:`qibo.models.Circuit`): Parametrized circuit.
-        samples (int): number of samples to estimate the integral.
-        seed (int or :class:`numpy.random.Generator`, optional): Either a generator of random
-            numbers or a fixed seed to initialize a generator. If ``None``, initializes
-            a generator with a random seed. Default: ``None``.
-        backend (:class:`qibo.backends.abstract.Backend`, optional): backend to be used
-            in the execution. If ``None``, it uses :class:`qibo.backends.GlobalBackend`.
-            Defaults to ``None``.
-
-    Returns:
-        float: Entangling capability.
-    """
-
-    if isinstance(samples, int) is False:
-        raise_error(
-            TypeError, f"samples must be type int, but it is type {type(samples)}."
-        )
-
-    if (
-        seed is not None
-        and not isinstance(seed, int)
-        and not isinstance(seed, np.random.Generator)
-    ):
-        raise_error(
-            TypeError, "seed must be either type int or numpy.random.Generator."
-        )
-
-    backend = _check_backend(backend)
-
-    local_state = (
-        np.random.default_rng(seed) if seed is None or isinstance(seed, int) else seed
-    )
-
-    res = []
-    for _ in range(samples):
-        params = local_state.uniform(-np.pi, np.pi, circuit.trainable_gates.nparams)
-        circuit.set_parameters(params)
-        entanglement = meyer_wallach_entanglement(circuit, backend=backend)
-        res.append(entanglement)
-
-    capability = 2 * np.real(np.sum(res)) / samples
-
-    return capability
-
-
->>>>>>> 330f1bb0
 def expressibility(
     circuit,
     power_t: int,
