--- conflicted
+++ resolved
@@ -199,34 +199,6 @@
     return backend.calculate_matrix_exp(phase, matrix, eigenvectors, eigenvalues)
 
 
-<<<<<<< HEAD
-def schmidt_decomposition(state, backend=None):
-    decomposition = state
-    return decomposition
-
-
-# %%
-import numpy as np
-
-from qibo import set_backend
-from qibo.backends import NumpyBackend
-from qibo.quantum_info import random_statevector
-
-set_backend("numpy")
-backend = NumpyBackend()
-
-#%%
-nqubits = 2
-dims = 2**nqubits
-
-new_dims = int(np.sqrt(dims))
-
-state = random_statevector(dims, backend=backend)
-
-#%%
-new_state = state.reshape(-1, new_dims)
-U, S, V = np.linalg.svd(new_state)
-=======
 def matrix_power(matrix, power: Union[float, int], backend=None):
     """Given a ``matrix`` :math:`A` and power :math:`\\alpha`, calculate :math:`A^{\\alpha}`.
 
@@ -243,4 +215,31 @@
     backend = _check_backend(backend)
 
     return backend.calculate_matrix_power(matrix, power)
->>>>>>> 22d51946
+
+
+def schmidt_decomposition(state, backend=None):
+    decomposition = state
+    return decomposition
+
+
+# %%
+import numpy as np
+
+from qibo import set_backend
+from qibo.backends import NumpyBackend
+from qibo.quantum_info import random_statevector
+
+set_backend("numpy")
+backend = NumpyBackend()
+
+#%%
+nqubits = 2
+dims = 2**nqubits
+
+new_dims = int(np.sqrt(dims))
+
+state = random_statevector(dims, backend=backend)
+
+#%%
+new_state = state.reshape(-1, new_dims)
+U, S, V = np.linalg.svd(new_state)