import numpy as np
import pytest

from qibo import gates
from qibo.models import Circuit
from qibo.noise import *
<<<<<<< HEAD
from qibo.noise_model import CompositeNoiseModel
=======
from qibo.noise_model import CompositeNoiseModel, noisy_circuit
>>>>>>> 299d67bc
from qibo.tests.utils import random_density_matrix, random_state


@pytest.mark.parametrize("density_matrix", [True])
@pytest.mark.parametrize("nshots", [None, 10, 100])
def test_custom_error(backend, density_matrix, nshots):
    a1 = np.sqrt(0.4) * np.array([[0, 1], [1, 0]])
    a2 = np.sqrt(0.6) * np.array(
        [[1, 0, 0, 0], [0, 1, 0, 0], [0, 0, 0, 1], [0, 0, 1, 0]]
    )
    error_channel = gates.KrausChannel([([1], a1), ([0, 2], a2)])
    custom_error = CustomError(error_channel)

    noise = NoiseModel()
    noise.add(custom_error, gates.X, 1)
    noise.add(custom_error, gates.CNOT)
    noise.add(custom_error, gates.Z, (0, 1))

    circuit = Circuit(3, density_matrix=density_matrix)
    circuit.add(gates.CNOT(0, 1))
    circuit.add(gates.Z(1))
    circuit.add(gates.X(1))
    circuit.add(gates.X(2))
    circuit.add(gates.Z(2))
    circuit.add(gates.M(0, 1, 2))

    target_circuit = Circuit(3, density_matrix=density_matrix)
    target_circuit.add(gates.CNOT(0, 1))
    target_circuit.add(error_channel)
    target_circuit.add(gates.Z(1))
    target_circuit.add(error_channel)
    target_circuit.add(gates.X(1))
    target_circuit.add(error_channel)
    target_circuit.add(gates.X(2))
    target_circuit.add(gates.Z(2))
    target_circuit.add(gates.M(0, 1, 2))

    initial_psi = random_density_matrix(3) if density_matrix else random_state(3)
    backend.set_seed(123)
    final_state = backend.execute_circuit(
        noise.apply(circuit), initial_state=np.copy(initial_psi), nshots=nshots
    )
    final_state_samples = final_state.samples() if nshots else None
    backend.set_seed(123)
    target_final_state = backend.execute_circuit(
        target_circuit, initial_state=np.copy(initial_psi), nshots=nshots
    )
    target_final_state_samples = target_final_state.samples() if nshots else None

    if nshots is None:
        backend.assert_allclose(final_state, target_final_state)
    else:
        backend.assert_allclose(final_state_samples, target_final_state_samples)


@pytest.mark.parametrize("density_matrix", [False, True])
@pytest.mark.parametrize("nshots", [None, 10, 100])
def test_pauli_error(backend, density_matrix, nshots):
    pauli = PauliError(0, 0.2, 0.3)
    noise = NoiseModel()
    noise.add(pauli, gates.X, 1)
    noise.add(pauli, gates.CNOT)
    noise.add(pauli, gates.Z, (0, 1))

    circuit = Circuit(3, density_matrix=density_matrix)
    circuit.add(gates.CNOT(0, 1))
    circuit.add(gates.Z(1))
    circuit.add(gates.X(1))
    circuit.add(gates.X(2))
    circuit.add(gates.Z(2))
    circuit.add(gates.M(0, 1, 2))

    target_circuit = Circuit(3, density_matrix=density_matrix)
    target_circuit.add(gates.CNOT(0, 1))
    target_circuit.add(gates.PauliNoiseChannel(0, 0, 0.2, 0.3))
    target_circuit.add(gates.PauliNoiseChannel(1, 0, 0.2, 0.3))
    target_circuit.add(gates.Z(1))
    target_circuit.add(gates.PauliNoiseChannel(1, 0, 0.2, 0.3))
    target_circuit.add(gates.X(1))
    target_circuit.add(gates.PauliNoiseChannel(1, 0, 0.2, 0.3))
    target_circuit.add(gates.X(2))
    target_circuit.add(gates.Z(2))
    target_circuit.add(gates.M(0, 1, 2))

    initial_psi = random_density_matrix(3) if density_matrix else random_state(3)
    backend.set_seed(123)
    final_state = backend.execute_circuit(
        noise.apply(circuit), initial_state=np.copy(initial_psi), nshots=nshots
    )
    final_state_samples = final_state.samples() if nshots else None
    backend.set_seed(123)
    target_final_state = backend.execute_circuit(
        target_circuit, initial_state=np.copy(initial_psi), nshots=nshots
    )
    target_final_state_samples = target_final_state.samples() if nshots else None

    if nshots is None:
        backend.assert_allclose(final_state, target_final_state)
    else:
        backend.assert_allclose(final_state_samples, target_final_state_samples)


@pytest.mark.parametrize("density_matrix", [False, True])
@pytest.mark.parametrize("nshots", [None, 10, 100])
def test_depolarizing_error(backend, density_matrix, nshots):
    depol = DepolarizingError(0.3)
    noise = NoiseModel()
    noise.add(depol, gates.X, 1)
    noise.add(depol, gates.CNOT)
    noise.add(depol, gates.Z, (0, 1))

    circuit = Circuit(3, density_matrix=density_matrix)
    circuit.add(gates.CNOT(0, 1))
    circuit.add(gates.Z(1))
    circuit.add(gates.X(1))
    circuit.add(gates.X(2))
    circuit.add(gates.Z(2))
    circuit.add(gates.M(0, 1, 2))

    target_circuit = Circuit(3, density_matrix=density_matrix)
    target_circuit.add(gates.CNOT(0, 1))
    target_circuit.add(gates.DepolarizingChannel((0, 1), 0.3))
    target_circuit.add(gates.Z(1))
    target_circuit.add(gates.DepolarizingChannel((1,), 0.3))
    target_circuit.add(gates.X(1))
    target_circuit.add(gates.DepolarizingChannel((1,), 0.3))
    target_circuit.add(gates.X(2))
    target_circuit.add(gates.Z(2))
    target_circuit.add(gates.M(0, 1, 2))

    initial_psi = random_density_matrix(3) if density_matrix else random_state(3)
    backend.set_seed(123)
    final_state = backend.execute_circuit(
        noise.apply(circuit), initial_state=np.copy(initial_psi), nshots=nshots
    )
    final_state_samples = final_state.samples() if nshots else None
    backend.set_seed(123)
    target_final_state = backend.execute_circuit(
        target_circuit, initial_state=np.copy(initial_psi), nshots=nshots
    )
    target_final_state_samples = target_final_state.samples() if nshots else None

    if nshots is None:
        backend.assert_allclose(final_state, target_final_state)
    else:
        backend.assert_allclose(final_state_samples, target_final_state_samples)


@pytest.mark.parametrize("density_matrix", [False, True])
def test_thermal_error(backend, density_matrix):
    if not density_matrix:
        pytest.skip("Reset error is not implemented for state vectors.")
    thermal = ThermalRelaxationError(2, 1, 0.3)
    noise = NoiseModel()
    noise.add(thermal, gates.X, 1)
    noise.add(thermal, gates.CNOT)
    noise.add(thermal, gates.Z, (0, 1))

    circuit = Circuit(3, density_matrix=density_matrix)
    circuit.add(gates.CNOT(0, 1))
    circuit.add(gates.Z(1))
    circuit.add(gates.X(1))
    circuit.add(gates.X(2))
    circuit.add(gates.Z(2))

    target_circuit = Circuit(3, density_matrix=density_matrix)
    target_circuit.add(gates.CNOT(0, 1))
    target_circuit.add(gates.ThermalRelaxationChannel(0, 2, 1, 0.3))
    target_circuit.add(gates.ThermalRelaxationChannel(1, 2, 1, 0.3))
    target_circuit.add(gates.Z(1))
    target_circuit.add(gates.ThermalRelaxationChannel(1, 2, 1, 0.3))
    target_circuit.add(gates.X(1))
    target_circuit.add(gates.ThermalRelaxationChannel(1, 2, 1, 0.3))
    target_circuit.add(gates.X(2))
    target_circuit.add(gates.Z(2))

    initial_psi = random_density_matrix(3) if density_matrix else random_state(3)
    backend.set_seed(123)
    final_state = backend.execute_circuit(noise.apply(circuit), np.copy(initial_psi))
    backend.set_seed(123)
    target_final_state = backend.execute_circuit(target_circuit, np.copy(initial_psi))

    backend.assert_allclose(final_state, target_final_state)


@pytest.mark.parametrize("density_matrix", [False, True])
def test_reset_error(backend, density_matrix):
    if not density_matrix:
        pytest.skip("Reset error is not implemented for state vectors.")
    reset = ResetError(0.8, 0.2)
    noise = NoiseModel()
    noise.add(reset, gates.X, 1)
    noise.add(reset, gates.CNOT)
    noise.add(reset, gates.Z, (0, 1))

    circuit = Circuit(3, density_matrix=density_matrix)
    circuit.add(gates.CNOT(0, 1))
    circuit.add(gates.Z(1))

    target_circuit = Circuit(3, density_matrix=density_matrix)
    target_circuit.add(gates.CNOT(0, 1))
    target_circuit.add(gates.ResetChannel(0, 0.8, 0.2))
    target_circuit.add(gates.ResetChannel(1, 0.8, 0.2))
    target_circuit.add(gates.Z(1))
    target_circuit.add(gates.ResetChannel(1, 0.8, 0.2))

    initial_psi = random_density_matrix(3) if density_matrix else random_state(3)
    backend.set_seed(123)
    final_state = backend.execute_circuit(noise.apply(circuit), np.copy(initial_psi))
    backend.set_seed(123)
    target_final_state = backend.execute_circuit(target_circuit, np.copy(initial_psi))

    backend.assert_allclose(final_state, target_final_state)


@pytest.mark.parametrize("density_matrix", [False, True])
@pytest.mark.parametrize("nshots", [None, 10, 100])
def test_unitary_error(backend, density_matrix, nshots):
    u1 = np.array([[1, 0, 0, 0], [0, 1, 0, 0], [0, 0, 0, 1], [0, 0, 1, 0]])
    u2 = np.array([[0, 1, 0, 0], [1, 0, 0, 0], [0, 0, 0, 1], [0, 0, 1, 0]])
    probabilities = [0.3, 0.7]

    with pytest.raises(ValueError):
        UnitaryError(probabilities, [u1, np.array([[1, 0], [0, 1]])])

    unitary_error = UnitaryError(probabilities, [u1, u2])

    noise = NoiseModel()
    noise.add(unitary_error, gates.CNOT)

    circuit = Circuit(3, density_matrix=density_matrix)
    circuit.add(gates.CNOT(0, 1))
    circuit.add(gates.Z(1))
    circuit.add(gates.X(1))
    circuit.add(gates.X(2))
    circuit.add(gates.Z(2))
    circuit.add(gates.M(0, 1, 2))

    target_circuit = Circuit(3, density_matrix=density_matrix)
    target_circuit.add(gates.CNOT(0, 1))
    target_circuit.add(
        gates.UnitaryChannel(probabilities, [([0, 1], u1), ([0, 1], u2)])
    )
    target_circuit.add(gates.Z(1))
    target_circuit.add(gates.X(1))
    target_circuit.add(gates.X(2))
    target_circuit.add(gates.Z(2))
    target_circuit.add(gates.M(0, 1, 2))

    initial_psi = random_density_matrix(3) if density_matrix else random_state(3)
    backend.set_seed(123)
    final_state = backend.execute_circuit(
        noise.apply(circuit), initial_state=np.copy(initial_psi), nshots=nshots
    )
    final_state_samples = final_state.samples() if nshots else None
    backend.set_seed(123)
    target_final_state = backend.execute_circuit(
        target_circuit, initial_state=np.copy(initial_psi), nshots=nshots
    )
    target_final_state_samples = target_final_state.samples() if nshots else None

    if nshots is None:
        backend.assert_allclose(final_state, target_final_state)
    else:
        backend.assert_allclose(final_state_samples, target_final_state_samples)


@pytest.mark.parametrize("density_matrix", [True])
@pytest.mark.parametrize("nshots", [None, 10, 100])
def test_kraus_error(backend, density_matrix, nshots):
    k1 = np.sqrt(0.4) * np.array([[1, 0], [0, 1]])
    k2 = np.sqrt(0.6) * np.array([[1, 0], [0, 1]])

    with pytest.raises(ValueError):
        KrausError([k1, np.array([1])])

    kraus_error = KrausError([k1, k2])

    noise = NoiseModel()
    noise.add(kraus_error, gates.X, 1)
    noise.add(kraus_error, gates.CNOT)
    noise.add(kraus_error, gates.Z, (0, 1))

    circuit = Circuit(3, density_matrix=density_matrix)
    circuit.add(gates.CNOT(0, 1))
    circuit.add(gates.Z(1))
    circuit.add(gates.X(1))
    circuit.add(gates.X(2))
    circuit.add(gates.Z(2))
    circuit.add(gates.M(0, 1, 2))

    target_circuit = Circuit(3, density_matrix=density_matrix)
    target_circuit.add(gates.CNOT(0, 1))
    target_circuit.add(gates.KrausChannel([([0], k1), ([0], k2)]))
    target_circuit.add(gates.KrausChannel([([1], k1), ([1], k2)]))
    target_circuit.add(gates.Z(1))
    target_circuit.add(gates.KrausChannel([([1], k1), ([1], k2)]))
    target_circuit.add(gates.X(1))
    target_circuit.add(gates.KrausChannel([([1], k1), ([1], k2)]))
    target_circuit.add(gates.X(2))
    target_circuit.add(gates.Z(2))
    target_circuit.add(gates.M(0, 1, 2))

    initial_psi = random_density_matrix(3) if density_matrix else random_state(3)
    backend.set_seed(123)
    final_state = backend.execute_circuit(
        noise.apply(circuit), initial_state=np.copy(initial_psi), nshots=nshots
    )
    final_state_samples = final_state.samples() if nshots else None
    backend.set_seed(123)
    target_final_state = backend.execute_circuit(
        target_circuit, initial_state=np.copy(initial_psi), nshots=nshots
    )
    target_final_state_samples = target_final_state.samples() if nshots else None

    if nshots is None:
        backend.assert_allclose(final_state, target_final_state)
    else:
        backend.assert_allclose(final_state_samples, target_final_state_samples)


@pytest.mark.parametrize("nshots", [10, 100, 1000])
@pytest.mark.parametrize("idle_qubits", [True, False])
def test_noisy_circuit(backend, nshots, idle_qubits):

    circuit = Circuit(3, density_matrix=True)
    circuit.add(
        [
            gates.H(0),
            gates.X(0),
            gates.CNOT(2, 1),
            gates.Z(2),
            gates.Z(0),
            gates.H(1),
            gates.H(2),
            gates.CNOT(2, 1),
            gates.H(0),
            gates.X(0),
            gates.M(0, 1),
            gates.M(2),
        ]
    )

    params = {
        "t1": (1.0, 1.1, 1.2),
        "t2": (0.7, 0.8, 0.9),
        "gate_time": (1.5, 1.6),
        "excited_population": 0,
        "depolarizing_error": (0.5, 0.6),
        "bitflips_error": ([0.01, 0.02, 0.03], [0.02, 0.03, 0.04]),
        "idle_qubits": idle_qubits,
    }

    noise_model = NoiseModel()
    noise_model.composite(params)
    noisy_circ = noise_model.apply(circuit)

    backend.set_seed(123)
    final_samples = backend.execute_circuit(noisy_circ, nshots=nshots).samples()

    target_circuit = Circuit(3, density_matrix=True)
    target_circuit.add(gates.H(0))
    target_circuit.add(gates.DepolarizingChannel((0,), 0.5))
    target_circuit.add(gates.ThermalRelaxationChannel(0, 1.0, 0.7, 1.5, 0))
    target_circuit.add(gates.CNOT(2, 1))
    target_circuit.add(gates.DepolarizingChannel((1, 2), 0.6))
    target_circuit.add(gates.ThermalRelaxationChannel(1, 1.1, 0.8, 1.6, 0))
    target_circuit.add(gates.ThermalRelaxationChannel(2, 1.2, 0.9, 1.6, 0))
    target_circuit.add(gates.X(0))
    target_circuit.add(gates.DepolarizingChannel((0,), 0.5))
    target_circuit.add(gates.ThermalRelaxationChannel(0, 1.0, 0.7, 1.5, 0))
    target_circuit.add(gates.H(1))
    target_circuit.add(gates.DepolarizingChannel((1,), 0.5))
    target_circuit.add(gates.ThermalRelaxationChannel(1, 1.1, 0.8, 1.5, 0))
    target_circuit.add(gates.Z(2))
    target_circuit.add(gates.DepolarizingChannel((2,), 0.5))
    target_circuit.add(gates.ThermalRelaxationChannel(2, 1.2, 0.9, 1.5, 0))
    target_circuit.add(gates.Z(0))
    target_circuit.add(gates.DepolarizingChannel((0,), 0.5))
    target_circuit.add(gates.ThermalRelaxationChannel(0, 1.0, 0.7, 1.5, 0))
    target_circuit.add(gates.H(2))
    target_circuit.add(gates.DepolarizingChannel((2,), 0.5))
    target_circuit.add(gates.ThermalRelaxationChannel(2, 1.2, 0.9, 1.5, 0))
    target_circuit.add(gates.H(0))
    target_circuit.add(gates.DepolarizingChannel((0,), 0.5))
    target_circuit.add(gates.ThermalRelaxationChannel(0, 1.0, 0.7, 1.5, 0))
    if idle_qubits == True:
        target_circuit.add(gates.ThermalRelaxationChannel(1, 1.1, 0.8, 1.5, 0))  # dt
    target_circuit.add(gates.CNOT(2, 1))
    target_circuit.add(gates.DepolarizingChannel((1, 2), 0.6))
    target_circuit.add(gates.ThermalRelaxationChannel(1, 1.1, 0.8, 1.6, 0))
    target_circuit.add(gates.ThermalRelaxationChannel(2, 1.2, 0.9, 1.6, 0))
    target_circuit.add(gates.X(0))
    target_circuit.add(gates.DepolarizingChannel((0,), 0.5))
    target_circuit.add(gates.ThermalRelaxationChannel(0, 1.0, 0.7, 1.5, 0))
    if idle_qubits == True:
        target_circuit.add(gates.ThermalRelaxationChannel(1, 1.1, 0.8, 1.3, 0))  # dt
    target_circuit.add(gates.M(0, 1))
    target_circuit.add(gates.M(2))

    backend.set_seed(123)
    target_state = backend.execute_circuit(target_circuit, nshots=nshots)
    target_samples = target_state.apply_bitflips(
        p0=[0.01, 0.02, 0.03], p1=[0.02, 0.03, 0.04]
    )

    backend.assert_allclose(final_samples, target_samples)<|MERGE_RESOLUTION|>--- conflicted
+++ resolved
@@ -4,11 +4,6 @@
 from qibo import gates
 from qibo.models import Circuit
 from qibo.noise import *
-<<<<<<< HEAD
-from qibo.noise_model import CompositeNoiseModel
-=======
-from qibo.noise_model import CompositeNoiseModel, noisy_circuit
->>>>>>> 299d67bc
 from qibo.tests.utils import random_density_matrix, random_state
 
 
