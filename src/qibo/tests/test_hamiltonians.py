import numpy as np
import pytest
from qibo.hamiltonians import Hamiltonian, XXZ, TFIM, Y
from qibo.tensorflow.hamiltonians import NUMERIC_TYPES


def test_hamiltonian_initialization():
    """Testing hamiltonian initialization errors."""
    with pytest.raises(TypeError):
        H = Hamiltonian(2, "test")
    H1 = Hamiltonian(2, np.eye(4))
    with pytest.raises(ValueError):
        H1 = Hamiltonian(-2, np.eye(4))
    with pytest.raises(RuntimeError):
        H2 = Hamiltonian(np.eye(2), np.eye(4))
    with pytest.raises(ValueError):
        H3 = Hamiltonian(4, np.eye(10))


@pytest.mark.parametrize("dtype", NUMERIC_TYPES)
@pytest.mark.parametrize("numpy", [True, False])
def test_hamiltonian_overloading(dtype, numpy):
    """Test basic hamiltonian overloading."""

    def transformation_a(a, b):
        c1 = dtype(0.1)
        return a + c1 * b
    def transformation_b(a, b):
        c1 = dtype(2)
        c2 = dtype(3.5)
        return c1 * a - b * c2
    def transformation_c(a, b, use_eye=False):
        c1 = dtype(4.5)
        if use_eye:
            return a + c1 * np.eye(a.shape[0]) - b
        else:
            return a + c1 - b
    def transformation_d(a, b, use_eye=False):
        c1 = dtype(10.5)
        c2 = dtype(2)
        if use_eye:
            return c1 * np.eye(a.shape[0]) - a + c2 * b
        else:
            return c1 - a + c2 * b

    H1 = XXZ(nqubits=2, delta=0.5, numpy=numpy)
    H2 = XXZ(nqubits=2, delta=1, numpy=numpy)

    hH1 = transformation_a(H1.matrix, H2.matrix)
    hH2 = transformation_b(H1.matrix, H2.matrix)
    hH3 = transformation_c(H1.matrix, H2.matrix, use_eye=True)
    hH4 = transformation_d(H1.matrix, H2.matrix, use_eye=True)

    HT1 = transformation_a(H1, H2)
    HT2 = transformation_b(H1, H2)
    HT3 = transformation_c(H1, H2)
    HT4 = transformation_d(H1, H2)

    np.testing.assert_allclose(hH1, HT1.matrix)
    np.testing.assert_allclose(hH2, HT2.matrix)
    np.testing.assert_allclose(hH3, HT3.matrix)
    np.testing.assert_allclose(hH4, HT4.matrix)


@pytest.mark.parametrize("numpy", [True, False])
def test_different_hamiltonian_addition(numpy):
    """Test adding Hamiltonians of different models."""
    H1 = Y(nqubits=3, numpy=numpy)
    H2 = TFIM(nqubits=3, h=1.0, numpy=numpy)
    H = H1 + H2
    matrix = H1.matrix + H2.matrix
    np.testing.assert_allclose(H.matrix, matrix)
    H = H1 - 0.5 * H2
    matrix = H1.matrix - 0.5 * H2.matrix
    np.testing.assert_allclose(H.matrix, matrix)


<<<<<<< HEAD
@pytest.mark.parametrize("numpy", [True, False])
def test_hamiltonian_mul(numpy):
    """Test multiplication with ``np.array`` scalar."""
    h = TFIM(nqubits=3, h=1.0, numpy=numpy)
    h2 = h * np.array(2)
    np.testing.assert_allclose(h2.matrix, 2 * np.array(h.matrix))


@pytest.mark.parametrize("numpy", [True, False])
def test_hamiltonian_matmul(numpy):
=======
def test_right_operations():
    """Tests operations not covered by ``test_hamiltonian_overloading``."""
    H1 = Y(nqubits=3)
    H2 = 2 + H1
    target_matrix = 2 * np.eye(8) + H1.matrix
    np.testing.assert_allclose(H2.matrix, target_matrix)
    H2 = H1 - 2
    target_matrix = H1.matrix - 2 * np.eye(8)
    np.testing.assert_allclose(H2.matrix, target_matrix)


def test_hamiltonian_matmul():
>>>>>>> ff9116ec
    """Test matrix multiplication between Hamiltonians and state vectors."""
    H1 = TFIM(nqubits=3, h=1.0, numpy=numpy)
    H2 = Y(nqubits=3, numpy=numpy)
    if numpy:
        m1 = H1.matrix
        m2 = H2.matrix
    else:
        m1 = H1.matrix.numpy()
        m2 = H2.matrix.numpy()

    np.testing.assert_allclose((H1 @ H2).matrix, m1 @ m2)
    np.testing.assert_allclose((H2 @ H1).matrix, m2 @ m1)

    v = (np.random.random(8) + 1j * np.random.random(8)).astype(m1.dtype)
    m = (np.random.random((8, 8)) + 1j * np.random.random((8, 8))).astype(m1.dtype)
    np.testing.assert_allclose(H1 @ v, m1.dot(v))
    np.testing.assert_allclose(H1 @ m, m1 @ m)

    with pytest.raises(ValueError):
        H1 @ np.zeros((8, 8, 8), dtype=m1.dtype)
    with pytest.raises(NotImplementedError):
        H1 @ 2


@pytest.mark.parametrize("numpy", [True, False])
def test_hamiltonian_exponentiation(numpy):
    from scipy.linalg import expm
    H = XXZ(nqubits=2, delta=0.5, numpy=numpy)
    target_matrix = expm(-0.5j * np.array(H.matrix))
    np.testing.assert_allclose(H.exp(0.5), target_matrix)

    H = XXZ(nqubits=2, delta=0.5, numpy=numpy)
    _ = H.eigenvectors()
    np.testing.assert_allclose(H.exp(0.5), target_matrix)


@pytest.mark.parametrize("numpy", [True, False])
def test_hamiltonian_expectation(numpy):
    h = XXZ(nqubits=3, delta=0.5, numpy=numpy)
    matrix = np.array(h.matrix)

    state = np.random.random(8) + 1j * np.random.random(8)
    norm = (np.abs(state) ** 2).sum()
    target_ev = (state.conj() * matrix.dot(state)).sum().real

    np.testing.assert_allclose(h.expectation(state), target_ev)
    np.testing.assert_allclose(h.expectation(state, True), target_ev / norm)


def test_hamiltonian_runtime_errors():
    """Testing hamiltonian runtime errors."""
    H1 = XXZ(nqubits=2, delta=0.5)
    H2 = XXZ(nqubits=3, delta=0.1)

    with pytest.raises(RuntimeError):
        R = H1 + H2
    with pytest.raises(RuntimeError):
        R = H1 - H2


def test_hamiltonian_notimplemented_errors():
    """Testing hamiltonian not implemented errors."""
    H1 = XXZ(nqubits=2, delta=0.5)
    H2 = XXZ(nqubits=2, delta=0.1)

    with pytest.raises(NotImplementedError):
        R = H1 * H2
    with pytest.raises(NotImplementedError):
        R = H1 + "a"
    with pytest.raises(NotImplementedError):
        R = H2 - (2,)
    with pytest.raises(NotImplementedError):
        R = [3] - H1


@pytest.mark.parametrize("dtype", NUMERIC_TYPES)
def test_hamiltonian_eigenvalues(dtype):
    """Testing hamiltonian eigenvalues scaling."""
    H1 = XXZ(nqubits=2, delta=0.5)

    H1_eigen = H1.eigenvalues()
    hH1_eigen = np.linalg.eigvalsh(H1.matrix)
    np.testing.assert_allclose(H1_eigen, hH1_eigen)

    c1 = dtype(2.5)
    H2 = c1 * H1
    H2_eigen = H2._eigenvalues
    hH2_eigen = np.linalg.eigvalsh(c1 * H1.matrix)
    np.testing.assert_allclose(H2._eigenvalues, hH2_eigen)

    c2 = dtype(-11.1)
    H3 = H1 * c2
    H3_eigen = H3._eigenvalues
    hH3_eigen = np.linalg.eigvalsh(H1.matrix * c2)
    np.testing.assert_allclose(H3._eigenvalues, hH3_eigen)


@pytest.mark.parametrize("dtype", NUMERIC_TYPES)
def test_hamiltonian_eigenvectors(dtype):
    """Testing hamiltonian eigenvectors scaling."""
    H1 = XXZ(nqubits=2, delta=0.5)

    V1 = np.array(H1.eigenvectors())
    U1 = np.array(H1.eigenvalues())
    np.testing.assert_allclose(H1.matrix, V1 @ np.diag(U1) @ V1.T)

    c1 = dtype(2.5)
    H2 = c1 * H1
    V2 = np.array(H2._eigenvectors)
    U2 = np.array(H2._eigenvalues)
    np.testing.assert_allclose(H2.matrix, V2 @ np.diag(U2) @ V2.T)

    c2 = dtype(-11.1)
    H3 = H1 * c2
    V3 = np.array(H3.eigenvectors())
    U3 = np.array(H3._eigenvalues)
    np.testing.assert_allclose(H3.matrix, V3 @ np.diag(U3) @ V3.T)

    c3 = dtype(0)
    H4 = c3 * H1
    V4 = np.array(H4._eigenvectors)
    U4 = np.array(H4._eigenvalues)
    np.testing.assert_allclose(H4.matrix, V4 @ np.diag(U4) @ V4.T)<|MERGE_RESOLUTION|>--- conflicted
+++ resolved
@@ -75,18 +75,6 @@
     np.testing.assert_allclose(H.matrix, matrix)
 
 
-<<<<<<< HEAD
-@pytest.mark.parametrize("numpy", [True, False])
-def test_hamiltonian_mul(numpy):
-    """Test multiplication with ``np.array`` scalar."""
-    h = TFIM(nqubits=3, h=1.0, numpy=numpy)
-    h2 = h * np.array(2)
-    np.testing.assert_allclose(h2.matrix, 2 * np.array(h.matrix))
-
-
-@pytest.mark.parametrize("numpy", [True, False])
-def test_hamiltonian_matmul(numpy):
-=======
 def test_right_operations():
     """Tests operations not covered by ``test_hamiltonian_overloading``."""
     H1 = Y(nqubits=3)
@@ -98,8 +86,16 @@
     np.testing.assert_allclose(H2.matrix, target_matrix)
 
 
-def test_hamiltonian_matmul():
->>>>>>> ff9116ec
+@pytest.mark.parametrize("numpy", [True, False])
+def test_hamiltonian_mul(numpy):
+    """Test multiplication with ``np.array`` scalar."""
+    h = TFIM(nqubits=3, h=1.0, numpy=numpy)
+    h2 = h * np.array(2)
+    np.testing.assert_allclose(h2.matrix, 2 * np.array(h.matrix))
+
+
+@pytest.mark.parametrize("numpy", [True, False])
+def test_hamiltonian_matmul(numpy):
     """Test matrix multiplication between Hamiltonians and state vectors."""
     H1 = TFIM(nqubits=3, h=1.0, numpy=numpy)
     H2 = Y(nqubits=3, numpy=numpy)
