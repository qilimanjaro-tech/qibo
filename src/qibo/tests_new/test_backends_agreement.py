import pytest
import numpy as np
from qibo import backends
from numpy.random import random as rand


METHODS = [
    ("cast", [rand(4)]),
    ("diag", [rand(4)]),
    ("reshape", {"x": rand(4), "shape": (2, 2)}),
    ("stack", [[rand(4), rand(4)]]),
    ("concatenate", {"x": [rand((2, 3)), rand((2, 4))], "axis": 1}),
    ("expand_dims", {"x": rand((5, 5)), "axis": 1}),
    ("copy", [rand(5)]),
    ("range", {"start": 0, "finish": 10, "step": 2}),
    ("range", {"start": 0, "finish": 10, "step": 2, "dtype": "DTYPE"}),
    ("eye", [5]),
    ("zeros", [(2, 3)]),
    ("ones", [(2, 3)]),
    ("zeros_like", [rand((4, 4))]),
    ("ones_like", [rand((4, 4))]),
    ("real", [rand(5)]),
    ("imag", [rand(5)]),
    ("conj", [rand(5)]),
    ("mod", [np.random.randint(10), np.random.randint(2, 10)]),
    ("right_shift", [np.random.randint(10), np.random.randint(10)]),
    ("exp", [rand(5)]),
    ("sin", [rand(5)]),
    ("cos", [rand(5)]),
    ("pow", {"base": rand(5), "exponent": 4}),
    ("square", [rand(5)]),
    ("sqrt", [rand(5)]),
    ("log", [rand(5)]),
    ("abs", [rand(5)]),
    ("expm", [rand((4, 4))]),
    ("trace", [rand((6, 6))]),
    ("sum", [rand((4, 4))]),
    ("sum", {"x": rand((4, 4, 3)), "axis": 1}),
    ("matmul", [rand((4, 6)), rand((6, 5))]),
    ("outer", [rand((4,)), rand((3,))]),
    ("kron", [rand((4, 4)), rand((5, 5))]),
    ("einsum", ["xy,axby->ab", rand((2, 2)), rand(4 * (2,))]),
    ("tensordot", [rand((2, 2)), rand(4 * (2,)), [[0, 1], [1, 3]]]),
    ("transpose", [rand((3, 3, 3)), [0, 2, 1]]),
    ("inv", [rand((4, 4))]),
    ("eigvalsh", [rand((4, 4))]),
<<<<<<< HEAD
=======
    ("unique", [np.random.randint(10, size=(10,))]),
    ("less", [rand(10), rand(10)]),
>>>>>>> 0edb8e45
    ("array_equal", [rand(10), rand(10)]),
    ("gather_nd", [rand((5, 3)), [0, 1]]),
    ("initial_state", [5, True]),
    ("initial_state", [3, False])
]
@pytest.mark.parametrize("method,kwargs", METHODS)
def test_backend_methods(tested_backend, target_backend, method, kwargs):
    tested_backend = backends._construct_backend(tested_backend)
    target_backend = backends._construct_backend(target_backend)
    tested_func = getattr(tested_backend, method)
    target_func = getattr(target_backend, method)
    if isinstance(kwargs, dict):
        np.testing.assert_allclose(tested_func(**kwargs), target_func(**kwargs))
    else:
        if method in {"kron", "inv"} and tested_backend.name == "tensorflow":
            with pytest.raises(NotImplementedError):
                tested_func(*kwargs)
        else:
            np.testing.assert_allclose(tested_func(*kwargs), target_func(*kwargs))


def test_backend_eigh(tested_backend, target_backend):
    tested_backend = backends._construct_backend(tested_backend)
    target_backend = backends._construct_backend(target_backend)
    m = rand((5, 5))
    eigvals1, eigvecs1 = tested_backend.eigh(m)
    eigvals2, eigvecs2 = target_backend.eigh(m)
    np.testing.assert_allclose(eigvals1, eigvals2)
    np.testing.assert_allclose(np.abs(eigvecs1), np.abs(eigvecs2))


def test_backend_compile(tested_backend, target_backend):
    tested_backend = backends._construct_backend(tested_backend)
    target_backend = backends._construct_backend(target_backend)
    func = lambda x: x + 1
    x = rand(5)
    cfunc1 = tested_backend.compile(func)
    cfunc2 = target_backend.compile(func)
    np.testing.assert_allclose(cfunc1(x), cfunc2(x))


def test_backend_gather(tested_backend, target_backend):
    tested_backend = backends._construct_backend(tested_backend)
    target_backend = backends._construct_backend(target_backend)
    x = rand(5)
    target_result = target_backend.gather(x, indices=[0, 1, 3])
    test_result = tested_backend.gather(x, indices=[0, 1, 3])
    np.testing.assert_allclose(test_result, target_result)
    x = rand((5, 5))
    target_result = target_backend.gather(x, indices=[0, 1, 3], axis=-1)
    test_result = tested_backend.gather(x, indices=[0, 1, 3], axis=-1)
    np.testing.assert_allclose(test_result, target_result)
    x = rand(3)
    target_result = target_backend.gather(x, condition=[True, False, True])
    test_result = tested_backend.gather(x, condition=[True, False, True])
    np.testing.assert_allclose(test_result, target_result)

    with pytest.raises(ValueError):
        result1 = target_backend.gather(x)
    with pytest.raises(ValueError):
        result2 = tested_backend.gather(x)


@pytest.mark.parametrize("return_counts", [False, True])
def test_backend_unique(tested_backend, target_backend, return_counts):
    tested_backend = backends._construct_backend(tested_backend)
    target_backend = backends._construct_backend(target_backend)
    x = np.random.randint(10, size=(10,))
    target_result = target_backend.unique(x, return_counts=return_counts)
    test_result = tested_backend.unique(x, return_counts=return_counts)
    if return_counts:
        idx = np.argsort(test_result[0])
        np.testing.assert_allclose(np.array(test_result[0])[idx], target_result[0])
        np.testing.assert_allclose(np.array(test_result[1])[idx], target_result[1])
    else:
        idx = np.argsort(test_result)
        np.testing.assert_allclose(np.array(test_result)[idx], target_result)<|MERGE_RESOLUTION|>--- conflicted
+++ resolved
@@ -44,11 +44,7 @@
     ("transpose", [rand((3, 3, 3)), [0, 2, 1]]),
     ("inv", [rand((4, 4))]),
     ("eigvalsh", [rand((4, 4))]),
-<<<<<<< HEAD
-=======
-    ("unique", [np.random.randint(10, size=(10,))]),
     ("less", [rand(10), rand(10)]),
->>>>>>> 0edb8e45
     ("array_equal", [rand(10), rand(10)]),
     ("gather_nd", [rand((5, 3)), [0, 1]]),
     ("initial_state", [5, True]),
