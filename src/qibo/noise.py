from qibo import gates
from qibo.config import raise_error
from qibo.noise_model import CompositeNoiseModel

import collections


class CustomError:
    """Quantum error associated with the :class:`qibo.gates.Channel`

    Args:
        channel (:class:`qibo.gates.Channel`): any channel

    Example:

    .. testcode::

        import numpy as np
        from qibo.gates import KrausChannel
        from qibo.noise import CustomError

        # define |0><0|
        a1 = np.array([[1, 0], [0, 0]])
        # define |0><1|
        a2 = np.array([[0, 1], [0, 0]])

        # Create an Error associated with Kraus Channel rho -> |0><0| rho |0><0| + |0><1| rho |0><1|
        error = CustomError(gates.KrausChannel([((0,), a1), ((0,), a2)]))
    """

    def __init__(self, channel):
        self.channel = channel


class PauliError:
    """Quantum error associated with the :class:`qibo.gates.PauliNoiseChannel`.

    Args:
        options (tuple): see :class:`qibo.gates.PauliNoiseChannel`
    """

    def __init__(self, px=0, py=0, pz=0):
        self.options = px, py, pz
        self.channel = gates.PauliNoiseChannel


class ThermalRelaxationError:
    """Quantum error associated with the :class:`qibo.gates.ThermalRelaxationChannel`.

    Args:
        options (tuple): see :class:`qibo.gates.ThermalRelaxationChannel`
    """

    def __init__(self, t1, t2, time, excited_population=0):
        self.options = t1, t2, time, excited_population
        self.channel = gates.ThermalRelaxationChannel


class DepolarizingError:
    """Quantum error associated with the :class:`qibo.gates.DepolarizingChannel`.

    Args:
        options (float): see :class:`qibo.gates.DepolarizingChannel`
    """

    def __init__(self, lam):
        self.options = (lam,)
        self.channel = gates.DepolarizingChannel


class ResetError:
    """Quantum error associated with the `qibo.gates.ResetChannel`.

    Args:
        options (tuple): see :class:`qibo.gates.ResetChannel`
    """

    def __init__(self, p0, p1):
        self.options = p0, p1
        self.channel = gates.ResetChannel


class KrausError:
    """Quantum error associated with the :class:`qibo.gates.KrausChannel`.

    Args:
        ops (list): List of Kraus operators as a ``np.ndarray`` or ``tf.Tensor``.
        nqubits (int): Number of qubits each that Kraus operator acts on.
    """

    def __init__(self, ops):
        self.options = ops

        shape = ops[0].shape
        if any(o.shape != shape for o in ops):
            raise_error(
                ValueError,
                "Kraus operators of different shapes."
                "Use qibo.noise.CustomError instead.",
            )

        self.rank = shape[0]

    def channel(self, qubits):
        ops = [([*qubits], o) for o in self.options]
        return gates.KrausChannel(ops)


class UnitaryError:
    """Quantum error associated with the :class:`qibo.gates.UnitaryChannel`.

    Args:
        probabilities (list): List of floats that correspond to the probability
            that each unitary Uk is applied.
        unitaries (list): List of unitary matrices as ``np.ndarray``/``tf.Tensor`` of the same shape.
            Must have the same length as the given probabilities ``p``.
    """

    def __init__(self, probabilities, unitaries):
        self.probabilities = probabilities
        self.unitaries = unitaries

        shape = unitaries[0].shape
        if any(o.shape != shape for o in unitaries):
            raise_error(
                ValueError,
                "Unitary matrices have different shapes."
                "Use qibo.noise.CustomError instead.",
            )

        self.rank = shape[0]

    def channel(self, qubits):
        ops = [([*qubits], u) for u in self.unitaries]
        return gates.UnitaryChannel(self.probabilities, ops)


class NoiseModel:
    """Class for the implementation of a custom noise model.

    Example:

    .. testcode::

        from qibo import models, gates
        from qibo.noise import NoiseModel, PauliError

        # Build specific noise model with 2 quantum errors:
        # - Pauli error on H only for qubit 1.
        # - Pauli error on CNOT for all the qubits.
        noise = NoiseModel()
        noise.add(PauliError(px = 0.5), gates.H, 1)
        noise.add(PauliError(py = 0.5), gates.CNOT)

        # Generate noiseless circuit.
        c = models.Circuit(2)
        c.add([gates.H(0), gates.H(1), gates.CNOT(0, 1)])

        # Apply noise to the circuit according to the noise model.
        noisy_c = noise.apply(c)
    """

    def __init__(self):
        self.errors = collections.defaultdict(list)
        self.conditions = collections.defaultdict(list)
        self.noise_model = {}

    def add(self, error, gate, qubits=None, condition=None):
        """Add a quantum error for a specific gate and qubit to the noise model.

        Args:
            error: quantum error to associate with the gate. Possible choices
                   are :class:`qibo.noise.PauliError`,
                   :class:`qibo.noise.ThermalRelaxationError`,
                   :class:`qibo.noise.DepolarizingError` and
                   :class:`qibo.noise.ResetError`.
            gate (:class:`qibo.gates.Gate`): gate after which the noise will be added.
            qubits (tuple): qubits where the noise will be applied, if None the noise
                            will be added after every instance of the gate.
            condition (callable): Optional function that takes :class:`qibo.gates.Gate` object as an input and returns True if noise should be added to it.
        
        Example:

        .. testcode::

        import numpy as np
        from qibo import gates
        from qibo.models import Circuit
        from qibo.noise import NoiseModel, PauliError

            # Check if a gate is RX(pi/2).
            def is_sqrt_x(gate):
                return np.pi/2 in gate.parameters

            # Build a noise model with a Pauli error on RX(pi/2) gates.
            error = PauliError(0.01, 0.5, 0.1)
            noise = NoiseModel()
            noise.add(PauliError(px = 0.5), gates.RX, condition=is_sqrt_x)

            # Generate a noiseless circuit.
            circuit = Circuit(1)
            circuit.add(gates.RX(0, np.pi / 2))
            circuit.add(gates.RX(0, 3 * np.pi / 2))
            circuit.add(gates.X(0))

            # Apply noise to the circuit.
            circuit = noise.apply(circuit)

        """

        if isinstance(qubits, int):
            qubits = (qubits,)

        if condition is not None:
            if callable(condition):
                self.conditions[gate].append((condition, error, qubits))
            else:
                raise TypeError(
                    "condition should be callable. Got {} instead."
                    "".format(type(condition))
                )
        else:
<<<<<<< HEAD
            self.errors[gate].append((error, qubits))
            
=======
            if gate not in self.errors:
                self.errors[gate] = ([error], [qubits])
            else:
                self.errors[gate][0].append(error)
                self.errors[gate][1].append(qubits)
>>>>>>> 57811fa4

    def composite(self, params):
        """Build a noise model to simulate the noisy behaviour of a quantum computer.

        Args:
            params (dict): contains the parameters of the channels organized as follow \n
                    {'t1' : (``t1``, ``t2``,..., ``tn``),
                    't2' : (``t1``, ``t2``,..., ``tn``),
                    'gate time' : (``time1``, ``time2``),
                    'excited population' : 0,
                    'depolarizing error' : (``lambda1``, ``lambda2``),
                    'bitflips error' : ([``p1``, ``p2``,..., ``pm``], [``p1``, ``p2``,..., ``pm``]),
                    'idle_qubits' : True}
                where `n` is the number of qubits, and `m` the number of measurement gates.
                The first four parameters are used by the thermal relaxation error. The first two  elements are the
                tuple containing the :math:`T_1` and :math:`T_2` parameters; the third one is a tuple which contain the gate times,
                for single and two qubit gates; then we have the excited population parameter.
                The fifth parameter is a tuple containing the depolaraziong errors for single and 2 qubit gate.
                The sisxth parameter is a tuple containg the two arrays for bitflips probability errors: the first one implements 0->1 errors, the other one 1->0.
                The last parameter is a boolean variable: if True the noise model takes into account idle qubits.
        """

        self.noise_model = CompositeNoiseModel(params)

    def apply(self, circuit):
        """Generate a noisy quantum circuit according to the noise model built.

        Args:
            circuit (:class:`qibo.models.circuit.Circuit`): quantum circuit

        Returns:
            A (:class:`qibo.models.circuit.Circuit`) which corresponds
            to the initial circuit with noise gates added according
            to the noise model.
        """

        if isinstance(self.noise_model, CompositeNoiseModel):
            self.noise_model.apply(circuit)
            noisy_circuit = self.noise_model.noisy_circuit
        else:
            noisy_circuit = circuit.__class__(**circuit.init_kwargs)
            for gate in circuit.queue:
                noisy_circuit.add(gate)

                if gate.__class__ in self.errors:
<<<<<<< HEAD
                    for error, qubits in self.errors.get(gate.__class__):
=======
                    error_list, qubits_list = self.errors.get(gate.__class__)
                    for i in range(len(error_list)):
                        error = error_list[i]
                        qubits = qubits_list[i]
>>>>>>> 57811fa4
                        if qubits is None:
                            qubits = gate.qubits
                        else:
                            qubits = tuple(set(gate.qubits) & set(qubits))
                        if isinstance(error, CustomError) and qubits:
                            noisy_circuit.add(error.channel)
                        elif isinstance(error, DepolarizingError) and qubits:
                            noisy_circuit.add(error.channel(qubits, *error.options))
                        elif isinstance(error, UnitaryError) or isinstance(
                            error, KrausError
                        ):
                            if error.rank == 2:
                                for q in qubits:
                                    noisy_circuit.add(error.channel([q]))
                            elif error.rank == 2 ** len(qubits):
                                noisy_circuit.add(error.channel(qubits))
                        else:
                            for q in qubits:
                                noisy_circuit.add(error.channel(q, *error.options))

                if gate.__class__ in self.conditions:
<<<<<<< HEAD
                    for condition, error, qubits in self.conditions.get(gate.__class__):
                        if not condition(gate):
=======
                    condition_list, error_list, qubits_list = self.conditions.get(
                        gate.__class__
                    )
                    for i in range(len(condition_list)):
                        if not condition_list[i](gate):
>>>>>>> 57811fa4
                            continue
                        if qubits is None:
                            qubits = gate.qubits
                        else:
                            qubits = tuple(set(gate.qubits) & set(qubits))
                        if isinstance(error, CustomError) and qubits:
                            noisy_circuit.add(error.channel)
                        elif isinstance(error, DepolarizingError) and qubits:
                            noisy_circuit.add(error.channel(qubits, *error.options))
                        elif isinstance(error, UnitaryError) or isinstance(
                            error, KrausError
                        ):
                            if error.rank == 2:
                                for q in qubits:
                                    noisy_circuit.add(error.channel([q]))
                            elif error.rank == 2 ** len(qubits):
                                noisy_circuit.add(error.channel(qubits))
                        else:
                            for q in qubits:
                                noisy_circuit.add(error.channel(q, *error.options))
        return noisy_circuit<|MERGE_RESOLUTION|>--- conflicted
+++ resolved
@@ -220,16 +220,7 @@
                     "".format(type(condition))
                 )
         else:
-<<<<<<< HEAD
             self.errors[gate].append((error, qubits))
-            
-=======
-            if gate not in self.errors:
-                self.errors[gate] = ([error], [qubits])
-            else:
-                self.errors[gate][0].append(error)
-                self.errors[gate][1].append(qubits)
->>>>>>> 57811fa4
 
     def composite(self, params):
         """Build a noise model to simulate the noisy behaviour of a quantum computer.
@@ -275,14 +266,7 @@
                 noisy_circuit.add(gate)
 
                 if gate.__class__ in self.errors:
-<<<<<<< HEAD
                     for error, qubits in self.errors.get(gate.__class__):
-=======
-                    error_list, qubits_list = self.errors.get(gate.__class__)
-                    for i in range(len(error_list)):
-                        error = error_list[i]
-                        qubits = qubits_list[i]
->>>>>>> 57811fa4
                         if qubits is None:
                             qubits = gate.qubits
                         else:
@@ -304,16 +288,8 @@
                                 noisy_circuit.add(error.channel(q, *error.options))
 
                 if gate.__class__ in self.conditions:
-<<<<<<< HEAD
                     for condition, error, qubits in self.conditions.get(gate.__class__):
                         if not condition(gate):
-=======
-                    condition_list, error_list, qubits_list = self.conditions.get(
-                        gate.__class__
-                    )
-                    for i in range(len(condition_list)):
-                        if not condition_list[i](gate):
->>>>>>> 57811fa4
                             continue
                         if qubits is None:
                             qubits = gate.qubits
