from itertools import product

import numpy as np

from qibo import Circuit, gates, symbols
from qibo.backends import GlobalBackend
from qibo.config import raise_error
from qibo.hamiltonians import SymbolicHamiltonian


def prepare_states(k, nqubits):
    """Prepares a quantum circuit in a specific state indexed by `k`.

        Args:
        k (int): The index of the state to be prepared.
            For a single qubit, \\(k \\in \\{0, 1, 2, 3\\} \\equiv
                \\{| 0 \rangle \\langle 0 |,
                  | 1 \rangle \\langle 1 |,
                  | + \rangle \\langle + |,
                  | y+ \rangle \\langle y+ | \\).
            For two qubits, \\(k \\in \\{0, 1, 2, 3\\}^{\\otimes 2}\\).
        nqubits (int): Number of qubits in the circuit.

    Returns:
        circuit (:class:`qibo.models.Circuit`): Circuit prepared in the specified state.
    """

    if not nqubits in (1, 2):
        raise_error(
            ValueError,
            f"nqubits given as {nqubits}. nqubits needs to be either 1 or 2.",
        )

    gates_list = [(gates.I,), (gates.X,), (gates.H,), (gates.H, gates.S)]
    k_to_gates = list(product(gates_list, repeat=nqubits))[k]
    circ = Circuit(nqubits, density_matrix=True)
    for q in range(len(k_to_gates)):
        gate_q = [gate(q) for gate in k_to_gates[q]]
        circ.add(gate_q)
    return circ


def measurement_basis(j, circ):
    r"""Implements a measurement basis for circuit indexed by `j`.

        Args:
        j (int): The index of the measurement basis.
            For a single qubit, \(j \in \{0, 1, 2, 3\} \equiv \{I, X, Y, Z\}\).
            For two qubits, \(j \in \{0, 1, 2, 3\}^{\otimes 2}\).
        circuit (:class:`qibo.models.Circuit`): Circuit without measurement basis.

    Returns:
        circuit (:class:`qibo.models.Circuit`): Circuit with measurement basis.
    """

    nqubits = circ.nqubits
    if not nqubits in (1, 2):
        raise_error(
            ValueError,
            f"nqubits given as {nqubits}. nqubits needs to be either 1 or 2.",
        )

    meas_list = [gates.Z, gates.X, gates.Y, gates.Z]
    j_to_measurements = list(product(meas_list, repeat=nqubits))[j]
    new_circ = circ.copy()
    for q in range(len(j_to_measurements)):
        meas_q = j_to_measurements[q]
        new_circ.add(gates.M(q, basis=meas_q))

    return new_circ


def reset_register(circuit, invert_register):
    """Returns an inverse circuit of the selected register to prepare the zero state \\(|0\rangle\\).
        One can then add inverse_circuit to the original circuit by addition:
            circ_with_inverse = circ.copy()
            circ_with_inverse.add(inverse_circuit.on_qubits(invert_register))
        where register_to_reset = 0, 1, or [0,1].

        Args:
        circuit (:class:`qibo.models.Circuit`): original circuit
        invert_register (string): Qubit(s) to reset:
            'sp_0' (qubit 0);
            'sp_1' (qubit 1); or
            'sp_t' (both qubits)
            where 'sp' is an abbreviation for state_preparation.
    Returns:
        inverse_circuit (:class:`qibo.models.Circuit`): Inverse of the input circuit's register.
    """

    if invert_register == "sp_0" or invert_register == "sp_1":
        if invert_register == "sp_0":
            register_to_reset = 0
        elif invert_register == "sp_1":
            register_to_reset = 1

        new_circ = Circuit(1)
        for data in circuit.raw["queue"]:
            init_kwargs = data.get("init_kwargs", {})
            if data["_target_qubits"][0] == register_to_reset:
                new_circ.add(getattr(gates, data["_class"])(0, **init_kwargs))

    elif invert_register == "sp_t":
        new_circ = circuit.copy()

    else:
        raise_error(
            NameError,
            f"{invert_register} not recognized. Input "
            "sp_0"
            " to reset qubit 0, "
            "sp_1"
            " to reset qubit 1, or "
            "sp_t"
            " to reset both qubits.",
        )

    return new_circ.invert()


def GST_execute_circuit(circuit, k, j, nshots=int(1e4), backend=None):
    """Executes a circuit used in gate set tomography and processes the
        measurement outcomes for the Pauli Transfer Matrix notation. The circuit
        should already have noise models implemented, if any, prior to using this
        function.

        Args:
        circuit (:class:`qibo.models.Circuit`): The Qibo circuit to be executed.
        k (int): The index of the state prepared.
        j (int): The index of the measurement basis.
        nshots (int, optional): Number of shots to execute circuit with.
    Returns:
        numpy.float: Expectation value given by either :math:`\\text{tr}(Q_j rho_k) \\` or
            :math:`\\Tr(Q_j O_l rho_k) \\`.
    """

    nqubits = circuit.nqubits
    if not nqubits in (1, 2):
        raise_error(
            ValueError,
            f"nqubits given as {nqubits}. nqubits needs to be either 1 or 2.",
        )

    else:
        if j == 0:
            return 1.0
        else:
            if backend is None:  # pragma: no cover
                backend = GlobalBackend()

            result = backend.execute_circuit(circuit, nshots=nshots)
            observables = [symbols.I, symbols.Z, symbols.Z, symbols.Z]
            observables_list = list(product(observables, repeat=nqubits))[j]
            observable = 1
            for q, obs in enumerate(observables_list):
                if obs is not symbols.I:
                    observable *= obs(q)
            observable = SymbolicHamiltonian(observable, nqubits=nqubits)
            expectation_val = result.expectation_from_samples(observable)
            return expectation_val


def execute_GST(
    nqubits=None,
    gate=None,
    nshots=int(1e4),
    invert_register=None,
    noise_model=None,
    backend=None,
):
    """Runs gate set tomography for a 1 or 2 qubit gate.

        Args:
        nshots (int, optional): Number of shots used in Gate Set Tomography.
        gate (:class:`qibo.gates.abstract.Gate`, optional): The gate to perform gate set tomography on.
            If gate=None, then gate set tomography will be performed for an empty circuit.
        noise_model (:class:`qibo.noise.NoiseModel`, optional): Noise model applied
            to simulate noisy computation.
        backend (:class:`qibo.backends.abstract.Backend`, optional): Calculation engine.
    Returns:
        ndarray: array with elements ``jk`` equivalent to either :math:`\\text{tr}(Q_{j} \\, \\rho_{k})`
            or :math:`\\text{tr}(Q_{j} \\, O_{l} \\rho_{k})` where :math:`O_{l}` is the l-th operation
            in the original circuit.
    """

    # Check if gate is 1 or 2 qubit gate.
    if not nqubits in (1, 2):
        raise_error(
            ValueError,
            f"nqubits given as {nqubits}. nqubits needs to be either 1 or 2.",
        )

    # Check if invert_register has the correct string.
    if invert_register is not None:
        if (
            invert_register != "sp_0"
            and invert_register != "sp_1"
            and invert_register != "sp_t"
        ):
            raise_error(
                NameError,
                f"{invert_register} not recognized. Input "
                "sp_0"
                " to reset qubit 0, "
                "sp_1"
                " to reset qubit 1, or "
                "sp_t"
                " to reset both qubits.",
            )

    if backend is None:  # pragma: no cover
        backend = GlobalBackend()

    if gate is not None:
        if nqubits != len(gate.qubits):
            raise_error(
                ValueError,
<<<<<<< HEAD
                f"Mismatched inputs: nqubits given as {nqubits}. {gate} is a {len(gate.qubits)}-qubit gate."
=======
                f"Mismatched inputs: nqubits given as {nqubits}. {gate} is a {len(gate.qubits)}-qubit gate.",
>>>>>>> 51d2df18
            )
        gate = gate.__class__(*gate.qubits, **gate.init_kwargs)

    # GST for empty circuit or with gates
    matrix_jk = np.zeros((4**nqubits, 4**nqubits))
    for k in range(4**nqubits):
        circ = prepare_states(k, nqubits)
        if invert_register is not None:
            inverted_circuit = reset_register(circ, invert_register)
            if invert_register == "sp_0":
                circ.add(inverted_circuit.on_qubits(0))
            elif invert_register == "sp_1":
                circ.add(inverted_circuit.on_qubits(1))
            elif invert_register == "sp_t":
                circ.add(inverted_circuit.on_qubits(0, 1))

        if gate is not None:
            circ.add(gate)

        for j in range(4**nqubits):
            new_circ = measurement_basis(j, circ)
            if noise_model is not None and backend.name != "qibolab":
                new_circ = noise_model.apply(new_circ)
            expectation_val = GST_execute_circuit(
                new_circ, k, j, nshots, backend=backend
            )
            matrix_jk[j, k] = expectation_val
    return matrix_jk<|MERGE_RESOLUTION|>--- conflicted
+++ resolved
@@ -215,11 +215,7 @@
         if nqubits != len(gate.qubits):
             raise_error(
                 ValueError,
-<<<<<<< HEAD
                 f"Mismatched inputs: nqubits given as {nqubits}. {gate} is a {len(gate.qubits)}-qubit gate."
-=======
-                f"Mismatched inputs: nqubits given as {nqubits}. {gate} is a {len(gate.qubits)}-qubit gate.",
->>>>>>> 51d2df18
             )
         gate = gate.__class__(*gate.qubits, **gate.init_kwargs)
 
