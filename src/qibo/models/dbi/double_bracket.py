--- conflicted
+++ resolved
@@ -18,15 +18,6 @@
 )
 
 
-from qibo.models.dbi.utils_scheduling import (
-    grid_search_step,
-    hyperopt_step,
-    polynomial_step,
-    simulated_annealing_step,
-)
-
-
-
 class DoubleBracketGeneratorType(Enum):
     """Define DBF evolution."""
 
@@ -39,9 +30,7 @@
     # TODO: add double commutator (does it converge?)
 
 
-<<<<<<< HEAD
-=======
-class DoubleBracketCost(str, Enum):
+class DoubleBracketCostFunction(str, Enum):
     """Define the DBI cost function."""
 
     off_diagonal_norm = "off_diagonal_norm"
@@ -52,8 +41,6 @@
     """Use energy fluctuation as cost function."""
 
 
-
->>>>>>> eda60e95
 class DoubleBracketScheduling(Enum):
     """Define the DBI scheduling strategies."""
 
@@ -67,20 +54,6 @@
     """Use simulated annealing algorithm"""
 
 
-<<<<<<< HEAD
-class DoubleBracketCostFunction(Enum):
-    """Define the DBI cost function."""
-
-    off_diagonal_norm = auto()
-    """Use off-diagonal norm as cost function."""
-    least_squares = auto()
-    """Use least squares as cost function."""
-    energy_fluctuation = auto()
-    """Use energy fluctuation as cost function."""
-
-
-=======
->>>>>>> eda60e95
 class DoubleBracketIteration:
     """
     Class implementing the Double Bracket iteration algorithm.
@@ -110,13 +83,8 @@
         hamiltonian: Hamiltonian,
         mode: DoubleBracketGeneratorType = DoubleBracketGeneratorType.canonical,
         scheduling: DoubleBracketScheduling = DoubleBracketScheduling.grid_search,
-<<<<<<< HEAD
         cost: DoubleBracketCostFunction = DoubleBracketCostFunction.off_diagonal_norm,
-        ref_state: int = 0,
-=======
-        cost: DoubleBracketCost = DoubleBracketCost.off_diagonal_norm,
         ref_state: np.array = None,
->>>>>>> eda60e95
     ):
         self.h = hamiltonian
         self.h0 = deepcopy(self.h)
@@ -124,8 +92,6 @@
         self.scheduling = scheduling
         self.cost = cost
         self.ref_state = ref_state
-<<<<<<< HEAD
-=======
         """
         Args:
             hamiltonian (Hamiltonian): Starting Hamiltonian;
@@ -134,7 +100,6 @@
             cost (DoubleBracketCost): type of cost function.
             ref_state (np.array): reference state for computing the energy fluctuation.
         """
->>>>>>> eda60e95
 
     def __call__(
         self, step: float, mode: DoubleBracketGeneratorType = None, d: np.array = None
@@ -168,7 +133,6 @@
         )
 
         self.h.matrix = operator @ self.h.matrix @ operator_dagger
-        self.h = Hamiltonian(nqubits=int(np.log2(len(self.h.matrix))), matrix=self.h.matrix)
 
     @staticmethod
     def commutator(a, b):
@@ -200,15 +164,9 @@
         return self.h0.backend
 
     def least_squares(self, d: np.array):
-<<<<<<< HEAD
         """Least squares cost function."""
         h_np = self.backend.cast(self.h.matrix)
 
-=======
-        """Least squares cost function. (without the constant term norm(H))"""
-        h_np = self.backend.to_numpy(self.h.matrix)
-        
->>>>>>> eda60e95
         return np.real(0.5 * np.linalg.norm(d) ** 2 - np.trace(h_np @ d))
 
     def choose_step(
@@ -217,32 +175,21 @@
         scheduling: Optional[DoubleBracketScheduling] = None,
         **kwargs,
     ):
-<<<<<<< HEAD
         """
         Calculate the optimal step using respective `scheduling` methods.
         """
-=======
-        
->>>>>>> eda60e95
         if scheduling is None:
             scheduling = self.scheduling
         step = scheduling(self, d=d, **kwargs)
         if (
             step is None
-<<<<<<< HEAD
-            and scheduling == DoubleBracketScheduling.polynomial_approximation
-=======
             and scheduling is DoubleBracketScheduling.polynomial_approximation
->>>>>>> eda60e95
         ):
             kwargs["n"] = kwargs.get("n", 3)
             kwargs["n"] += 1
             # if n==n_max, return None
             step = scheduling(self, d=d, **kwargs)
-<<<<<<< HEAD
-=======
             # if for a given polynomial order n, no solution is found, we increase the order of the polynomial by 1
->>>>>>> eda60e95
         return step
 
     def loss(self, step: float, d: np.array = None, look_ahead: int = 1):
@@ -261,19 +208,11 @@
             self.__call__(mode=self.mode, step=step, d=d)
 
         # loss values depending on the cost function
-<<<<<<< HEAD
-        if self.cost == DoubleBracketCostFunction.off_diagonal_norm:
+        if self.cost is DoubleBracketCostFunction.off_diagonal_norm:
             loss = self.off_diagonal_norm
-        elif self.cost == DoubleBracketCostFunction.least_squares:
+        elif self.cost is DoubleBracketCostFunction.least_squares:
             loss = self.least_squares(d)
         elif self.cost == DoubleBracketCostFunction.energy_fluctuation:
-=======
-        if self.cost is DoubleBracketCost.off_diagonal_norm:
-            loss = self.off_diagonal_norm
-        elif self.cost is DoubleBracketCost.least_squares:
-            loss = self.least_squares(d)
-        elif self.cost is DoubleBracketCost.energy_fluctuation:
->>>>>>> eda60e95
             loss = self.energy_fluctuation(self.ref_state)
 
         # set back the initial configuration
@@ -293,7 +232,6 @@
         Args:
             state (np.ndarray): quantum state to be used to compute the energy fluctuation with H.
         """
-<<<<<<< HEAD
         h_np = self.backend.cast(np.diag(np.diag(self.backend.to_numpy(self.h.matrix))))
         h2 = h_np @ h_np
         state_cast = self.backend.cast(state)
@@ -301,7 +239,6 @@
         a = state_conj @ h2 @ state_cast
         b = state_conj @ h_np @ state_cast
         return (np.sqrt(np.real(a - b**2))).item()
-        r  # return np.real(self.h.energy_fluctuation(state))
 
     def sigma(self, h: np.array):
         return self.backend.cast(h) - self.backend.cast(
@@ -327,19 +264,4 @@
             )
         else:
             raise ValueError(f"Cost function {self.cost} not recognized.")
-        return coef
-=======
-
-        return np.real(self.h.energy_fluctuation(state))
-       
-    def sigma(self, h: np.array):
-        return h - self.backend.cast(np.diag(np.diag(self.backend.to_numpy(h))))
-
-    def generate_Gamma_list(self, n: int, d: np.array):
-        r"""Computes the n-nested Gamma functions, where $\Gamma_k=[W,...,[W,[W,H]]...]$, where we take k nested commutators with $W = [D, H]$"""
-        w = self.commutator(d, self.sigma(self.h.matrix))
-        gamma_list = [self.h.matrix]
-        for _ in range(n - 1):
-            gamma_list.append(self.commutator(w, gamma_list[-1]))
-        return gamma_list
->>>>>>> eda60e95
+        return coef