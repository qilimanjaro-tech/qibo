from copy import copy
from enum import Enum, auto
from typing import Optional

import numpy as np

from qibo.hamiltonians import Hamiltonian
from qibo.models.dbi.utils import *
from qibo.models.dbi.utils_scheduling import (
    grid_search_step,
    hyperopt_step,
    polynomial_step,
    simulated_annealing_step,
)


class DoubleBracketGeneratorType(Enum):
    """Define DBF evolution."""

    canonical = auto()
    """Use canonical commutator."""
    single_commutator = auto()
    """Use single commutator."""
    group_commutator = auto()
    """Use group commutator approximation"""
    # TODO: add double commutator (does it converge?)


class DoubleBracketCostFunction(str, Enum):
    """Define the DBI cost function."""

    off_diagonal_norm = "off_diagonal_norm"
    """Use off-diagonal norm as cost function."""
    least_squares = "least_squares"
    """Use least squares as cost function."""
    energy_fluctuation = "energy_fluctuation"
    """Use energy fluctuation as cost function."""


class DoubleBracketScheduling(Enum):
    """Define the DBI scheduling strategies."""

    hyperopt = hyperopt_step
    """Use hyperopt package."""
    grid_search = grid_search_step
    """Use greedy grid search."""
    polynomial_approximation = polynomial_step
    """Use polynomial expansion (analytical) of the loss function."""
    simulated_annealing = simulated_annealing_step
    """Use simulated annealing algorithm"""


class DoubleBracketIteration:
    """
    Class implementing the Double Bracket iteration algorithm.
    For more details, see https://arxiv.org/pdf/2206.11772.pdf

    Args:
        hamiltonian (Hamiltonian): Starting Hamiltonian;
        mode (DoubleBracketGeneratorType): type of generator of the evolution.

    Example:
        .. testcode::

            from qibo.models.dbi.double_bracket import DoubleBracketIteration, DoubleBracketGeneratorType
            from qibo.quantum_info import random_hermitian
            from qibo.hamiltonians import Hamiltonian

            nqubits = 4
            h0 = random_hermitian(2**nqubits, seed=2)
            dbf = DoubleBracketIteration(Hamiltonian(nqubits=nqubits, matrix=h0))

            # diagonalized matrix
            dbf.h
    """

    def __init__(
        self,
        hamiltonian: Hamiltonian,
        mode: DoubleBracketGeneratorType = DoubleBracketGeneratorType.canonical,
        scheduling: DoubleBracketScheduling = DoubleBracketScheduling.grid_search,
        cost: DoubleBracketCostFunction = DoubleBracketCostFunction.off_diagonal_norm,
        ref_state: np.array = None,
    ):
        self.h = hamiltonian
        self.h0 = copy(self.h)
        self.mode = mode
        self.scheduling = scheduling
        self.cost = cost
        self.ref_state = ref_state
        """
        Args:
            hamiltonian (Hamiltonian): Starting Hamiltonian;
            mode (DoubleBracketGeneratorType): type of generator of the evolution.
            scheduling (DoubleBracketScheduling): type of scheduling strategy.
            cost (DoubleBracketCost): type of cost function.
            ref_state (np.array): reference state for computing the energy fluctuation.
        """

    def __call__(
        self, step: float, mode: DoubleBracketGeneratorType = None, d: np.array = None
    ):
<<<<<<< HEAD
        r"""We use convention that $H' = U^\dagger H U$ where $U=e^{-sW}$ with $W=[D,H]$ (or depending on `mode` an approximation, see `eval_dbr_unitary`). If $s>0$ then for $D = \Delta(H)$ the GWW DBR will give a $\sigma$-decrease, see https://arxiv.org/abs/2206.11772."""

        operator = self.eval_dbr_unitary(step, mode, d)
        operator_dagger = self.backend.cast(
            np.matrix(self.backend.to_numpy(operator)).getH()
        )
        self.h.matrix = operator_dagger @ self.h.matrix @ operator
        return operator

    def eval_dbr_unitary(
        self, step: float, mode: DoubleBracketGeneratorType = None, d=None
    ):
        """In call we will are working in the convention that $H' = U^\\dagger H U$ where $U=e^{-sW}$ with $W=[D,H]$ or an approximation of that by a group commutator. That is handy because if we switch from the DBI in the Heisenberg picture for the Hamiltonian, we get that the transformation of the state is $|\\psi'\rangle = U |\\psi\rangle$ so that $\\langle H\rangle_{\\psi'} = \\langle H' \rangle_\\psi$ (i.e. when writing the unitary acting on the state dagger notation is avoided).

        The group commutator must approximate $U=e^{-s[D,H]}$. This is achieved by setting $r = \\sqrt{s}$ so that
        $$V = e^{-irH}e^{irD}e^{irH}e^{-irD}$$
        because
        $$e^{-irH}De^{irH} = D+ir[D,H]+O(r^2)$$
        so
        $$V\approx e^{irD +i^2 r^2[D,H] + O(r^2) -irD} \approx U\\ .$$
        See the app in https://arxiv.org/abs/2206.11772 for a derivation.
        """
=======
        """Performs one double bracket rotation."""
>>>>>>> a92347f2
        if mode is None:
            mode = self.mode

        if mode is DoubleBracketGeneratorType.canonical:
            operator = self.backend.calculate_matrix_exp(
                1.0j * step,
                self.commutator(self.diagonal_h_matrix, self.h.matrix),
            )
        elif mode is DoubleBracketGeneratorType.single_commutator:
            if d is None:
                d = self.diagonal_h_matrix
            operator = self.backend.calculate_matrix_exp(
                1.0j * step,
                self.commutator(self.backend.cast(d), self.h.matrix),
            )
        elif mode is DoubleBracketGeneratorType.group_commutator:
            if d is None:
                d = self.diagonal_h_matrix
            operator = (
                self.h.exp(-step)
                @ self.backend.calculate_matrix_exp(-step, d)
                @ self.h.exp(step)
                @ self.backend.calculate_matrix_exp(step, d)
            )
        operator_dagger = self.backend.cast(
            np.array(np.matrix(self.backend.to_numpy(operator)).getH())
        )

        self.h.matrix = operator @ self.h.matrix @ operator_dagger

    @staticmethod
    def commutator(a, b):
        """Compute commutator between two arrays."""
        return a @ b - b @ a

    @property
    def diagonal_h_matrix(self):
        """Diagonal H matrix."""
        return self.backend.cast(np.diag(np.diag(self.backend.to_numpy(self.h.matrix))))

    @property
    def off_diag_h(self):
        """Off-diagonal H matrix."""
        return self.h.matrix - self.diagonal_h_matrix

    @property
    def off_diagonal_norm(self):
        """Hilbert Schmidt norm of off-diagonal part of H matrix, namely :math:`\\text{Tr}(\\sqrt{A^{\\dagger} A})`."""
        off_diag_h_dag = self.backend.cast(
            np.matrix(self.backend.to_numpy(self.off_diag_h)).getH()
        )
        return np.sqrt(
            np.real(np.trace(self.backend.to_numpy(off_diag_h_dag @ self.off_diag_h)))
        )

    @property
    def backend(self):
        """Get Hamiltonian's backend."""
        return self.h0.backend

    @property
    def nqubits(self):
        """Number of qubits."""
        return self.h.nqubits

    def least_squares(self, d: np.array):
        """Least squares cost function."""
        d = self.backend.to_numpy(d)
        return np.real(
            0.5 * np.linalg.norm(d) ** 2
            - np.trace(self.backend.to_numpy(self.h.matrix) @ d)
        )

    def choose_step(
        self,
        d: Optional[np.array] = None,
        scheduling: Optional[DoubleBracketScheduling] = None,
        **kwargs,
    ):
        """Calculate the optimal step using respective the `scheduling` methods."""
        if scheduling is None:
            scheduling = self.scheduling
        step = scheduling(self, d=d, **kwargs)
        # TODO: write test for this case
        if (
            step is None
            and scheduling is DoubleBracketScheduling.polynomial_approximation
        ):  # pragma: no cover
            kwargs["n"] = kwargs.get("n", 3)
            kwargs["n"] += 1
            # if n==n_max, return None
            step = scheduling(self, d=d, **kwargs)
            # if for a given polynomial order n, no solution is found, we increase the order of the polynomial by 1
        return step

    def loss(self, step: float, d: np.array = None, look_ahead: int = 1):
        """
        Compute loss function distance between `look_ahead` steps.

        Args:
            step (float): iteration step.
            d (np.array): diagonal operator, use canonical by default.
            look_ahead (int): number of iteration steps to compute the loss function;
        """
        # copy initial hamiltonian
        h_copy = copy(self.h)

        for _ in range(look_ahead):
            self.__call__(mode=self.mode, step=step, d=d)

        # loss values depending on the cost function
        if self.cost is DoubleBracketCostFunction.off_diagonal_norm:
            loss = self.off_diagonal_norm
        elif self.cost is DoubleBracketCostFunction.least_squares:
            loss = self.least_squares(d)
        elif self.cost == DoubleBracketCostFunction.energy_fluctuation:
            loss = self.energy_fluctuation(self.ref_state)

        # set back the initial configuration
        self.h = h_copy

        return loss

    def energy_fluctuation(self, state):
        """
        Evaluate energy fluctuation.

        .. math::
            \\Xi(\\mu) = \\sqrt{\\langle\\mu|\\hat{H}^2|\\mu\\rangle - \\langle\\mu|\\hat{H}|\\mu\\rangle^2} \\,

        for a given state :math:`|\\mu\\rangle`.

        Args:
            state (np.ndarray): quantum state to be used to compute the energy fluctuation with H.
        """
        return self.h.energy_fluctuation(state)

    def sigma(self, h: np.array):
        """Returns the off-diagonal restriction of matrix `h`."""
        return self.backend.cast(h) - self.backend.cast(
            np.diag(np.diag(self.backend.to_numpy(h)))
        )

    def generate_gamma_list(self, n: int, d: np.array):
        r"""Computes the n-nested Gamma functions, where $\Gamma_k=[W,...,[W,[W,H]]...]$, where we take k nested commutators with $W = [D, H]$"""
        W = self.commutator(self.backend.cast(d), self.sigma(self.h.matrix))
        gamma_list = [self.h.matrix]
        for _ in range(n - 1):
            gamma_list.append(self.commutator(W, gamma_list[-1]))
        return gamma_list

    def cost_expansion(self, d, n):
        d = self.backend.cast(d)

        if self.cost is DoubleBracketCostFunction.off_diagonal_norm:
            coef = off_diagonal_norm_polynomial_expansion_coef(self, d, n)
        elif self.cost is DoubleBracketCostFunction.least_squares:
            coef = least_squares_polynomial_expansion_coef(self, d, n)
        elif self.cost is DoubleBracketCostFunction.energy_fluctuation:
            coef = energy_fluctuation_polynomial_expansion_coef(
                self, d, n, self.ref_state
            )
        else:  # pragma: no cover
            raise ValueError(f"Cost function {self.cost} not recognized.")
        return coef<|MERGE_RESOLUTION|>--- conflicted
+++ resolved
@@ -100,32 +100,7 @@
     def __call__(
         self, step: float, mode: DoubleBracketGeneratorType = None, d: np.array = None
     ):
-<<<<<<< HEAD
-        r"""We use convention that $H' = U^\dagger H U$ where $U=e^{-sW}$ with $W=[D,H]$ (or depending on `mode` an approximation, see `eval_dbr_unitary`). If $s>0$ then for $D = \Delta(H)$ the GWW DBR will give a $\sigma$-decrease, see https://arxiv.org/abs/2206.11772."""
-
-        operator = self.eval_dbr_unitary(step, mode, d)
-        operator_dagger = self.backend.cast(
-            np.matrix(self.backend.to_numpy(operator)).getH()
-        )
-        self.h.matrix = operator_dagger @ self.h.matrix @ operator
-        return operator
-
-    def eval_dbr_unitary(
-        self, step: float, mode: DoubleBracketGeneratorType = None, d=None
-    ):
-        """In call we will are working in the convention that $H' = U^\\dagger H U$ where $U=e^{-sW}$ with $W=[D,H]$ or an approximation of that by a group commutator. That is handy because if we switch from the DBI in the Heisenberg picture for the Hamiltonian, we get that the transformation of the state is $|\\psi'\rangle = U |\\psi\rangle$ so that $\\langle H\rangle_{\\psi'} = \\langle H' \rangle_\\psi$ (i.e. when writing the unitary acting on the state dagger notation is avoided).
-
-        The group commutator must approximate $U=e^{-s[D,H]}$. This is achieved by setting $r = \\sqrt{s}$ so that
-        $$V = e^{-irH}e^{irD}e^{irH}e^{-irD}$$
-        because
-        $$e^{-irH}De^{irH} = D+ir[D,H]+O(r^2)$$
-        so
-        $$V\approx e^{irD +i^2 r^2[D,H] + O(r^2) -irD} \approx U\\ .$$
-        See the app in https://arxiv.org/abs/2206.11772 for a derivation.
-        """
-=======
         """Performs one double bracket rotation."""
->>>>>>> a92347f2
         if mode is None:
             mode = self.mode
 
