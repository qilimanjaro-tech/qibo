--- conflicted
+++ resolved
@@ -17,13 +17,8 @@
     energy_fluctuation = auto()
     """Use energy fluctuation as cost function."""
 
-<<<<<<< HEAD
 # This is needed due to mutual dependencies between double_bracket.py and utils_scheduling.py
 from qibo.models.dbi.utils_scheduling import (
-=======
-
-from qibo.models.dbi.utils_scheduling import (  # simulated_annealing_step,
->>>>>>> 573b6c9a
     grid_search_step,
     hyperopt_step,
     polynomial_step,
