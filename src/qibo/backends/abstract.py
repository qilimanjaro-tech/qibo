--- conflicted
+++ resolved
@@ -84,11 +84,7 @@
         raise_error(NotImplementedError)
 
     @abc.abstractmethod
-<<<<<<< HEAD
-    def cast(self, x, copy=False):
-=======
-    def cast(self, x): # pragma: no cover
->>>>>>> 2840d690
+    def cast(self, x, copy=False): # pragma: no cover
         raise_error(NotImplementedError)
 
     @abc.abstractmethod
