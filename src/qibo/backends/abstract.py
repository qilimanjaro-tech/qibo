import abc

from qibo.config import raise_error


class Backend(abc.ABC):
    def __init__(self):
        super().__init__()
        self.name = "backend"
        self.platform = None

        self.precision = "double"
        self.dtype = "complex128"
        self.matrices = None

        self.device = "/CPU:0"
        self.nthreads = 1
        self.supports_multigpu = False
        self.oom_error = MemoryError

    def __reduce__(self):
        """Allow pickling backend objects that have references to modules."""
        return self.__class__, tuple()

    def __repr__(self):
        if self.platform is None:
            return self.name
        else:
            return f"{self.name} ({self.platform})"

    @abc.abstractmethod
    def set_precision(self, precision):  # pragma: no cover
        """Set complex number precision.

        Args:
            precision (str): 'single' or 'double'.
        """
        raise_error(NotImplementedError)

    @abc.abstractmethod
    def set_device(self, device):  # pragma: no cover
        """Set simulation device.

        Args:
            device (str): Device such as '/CPU:0', '/GPU:0', etc.
        """
        raise_error(NotImplementedError)

    @abc.abstractmethod
    def set_threads(self, nthreads):  # pragma: no cover
        """Set number of threads for CPU simulation.

        Args:
            nthreads (int): Number of threads.
        """
        raise_error(NotImplementedError)

    @abc.abstractmethod
    def cast(self, x, copy=False):  # pragma: no cover
        """Cast an object as the array type of the current backend.

        Args:
            x: Object to cast to array.
            copy (bool): If ``True`` a copy of the object is created in memory.
        """
        raise_error(NotImplementedError)

    @abc.abstractmethod
    def is_sparse(self, x):  # pragma: no cover
        """Determine if a given array is a sparse tensor."""
        raise_error(NotImplementedError)

    @abc.abstractmethod
    def to_numpy(self, x):  # pragma: no cover
        """Cast a given array to numpy."""
        raise_error(NotImplementedError)

    @abc.abstractmethod
    def compile(self, func):  # pragma: no cover
        """Compile the given method.

        Available only for the tensorflow backend.
        """
        raise_error(NotImplementedError)

    @abc.abstractmethod
    def zero_state(self, nqubits):  # pragma: no cover
        """Generate :math:`|000 \\cdots 0 \\rangle` state vector as an array."""
        raise_error(NotImplementedError)

    @abc.abstractmethod
    def zero_density_matrix(self, nqubits):  # pragma: no cover
        """Generate :math:`|000\\cdots0\\rangle\\langle000\\cdots0|` density matrix as an array."""
        raise_error(NotImplementedError)

    @abc.abstractmethod
    def identity_density_matrix(
        self, nqubits, normalize: bool = True
    ):  # pragma: no cover
        """Generate density matrix

        .. math::
            \\rho = \\frac{1}{2^\\text{nqubits}} \\, \\sum_{k=0}^{2^\\text{nqubits} - 1} \\,
                |k \\rangle \\langle k|

        if ``normalize=True``. If ``normalize=False``, returns the unnormalized
        Identity matrix, which is equivalent to :func:`numpy.eye`.
        """
        raise_error(NotImplementedError)

    @abc.abstractmethod
    def plus_state(self, nqubits):  # pragma: no cover
        """Generate :math:`|+++\\cdots+\\rangle` state vector as an array."""
        raise_error(NotImplementedError)

    @abc.abstractmethod
    def plus_density_matrix(self, nqubits):  # pragma: no cover
        """Generate :math:`|+++\\cdots+\\rangle\\langle+++\\cdots+|` density matrix as an array."""
        raise_error(NotImplementedError)

    @abc.abstractmethod
    def matrix(self, gate):  # pragma: no cover
        """Convert a :class:`qibo.gates.Gate` to the corresponding matrix."""
        raise_error(NotImplementedError)

    @abc.abstractmethod
    def matrix_parametrized(self, gate):  # pragma: no cover
        """Equivalent to :meth:`qibo.backends.abstract.Backend.matrix` for parametrized gates."""
        raise_error(NotImplementedError)

    @abc.abstractmethod
    def matrix_fused(self, gate):  # pragma: no cover
        """Fuse matrices of multiple gates."""
        raise_error(NotImplementedError)

    @abc.abstractmethod
    def apply_gate(self, gate, state, nqubits):  # pragma: no cover
        """Apply a gate to state vector."""
        raise_error(NotImplementedError)

    @abc.abstractmethod
    def apply_gate_density_matrix(self, gate, state, nqubits):  # pragma: no cover
        """Apply a gate to density matrix."""
        raise_error(NotImplementedError)

    @abc.abstractmethod
    def apply_gate_half_density_matrix(self, gate, state, nqubits):  # pragma: no cover
        """Apply a gate to one side of the density matrix."""
        raise_error(NotImplementedError)

    @abc.abstractmethod
    def apply_channel(self, channel, state, nqubits):  # pragma: no cover
        """Apply a channel to state vector."""
        raise_error(NotImplementedError)

    @abc.abstractmethod
    def apply_channel_density_matrix(self, channel, state, nqubits):  # pragma: no cover
        """Apply a channel to density matrix."""
        raise_error(NotImplementedError)

    @abc.abstractmethod
    def collapse_state(
        self, state, qubits, shot, nqubits, normalize=True
    ):  # pragma: no cover
        """Collapse state vector according to measurement shot."""
        raise_error(NotImplementedError)

    @abc.abstractmethod
    def collapse_density_matrix(
        self, state, qubits, shot, nqubits, normalize=True
    ):  # pragma: no cover
        """Collapse density matrix according to measurement shot."""
        raise_error(NotImplementedError)

    @abc.abstractmethod
    def reset_error_density_matrix(self, gate, state, nqubits):  # pragma: no cover
        """Apply reset error to density matrix."""
        raise_error(NotImplementedError)

    @abc.abstractmethod
    def thermal_error_density_matrix(self, gate, state, nqubits):  # pragma: no cover
        """Apply thermal relaxation error to density matrix."""
        raise_error(NotImplementedError)

    @abc.abstractmethod
    def execute_circuit(
        self, circuit, initial_state=None, nshots=None
    ):  # pragma: no cover
        """Execute a :class:`qibo.models.circuit.Circuit`."""
        raise_error(NotImplementedError)

    @abc.abstractmethod
    def execute_circuits(
        self, circuits, initial_states=None, nshots=None
    ):  # pragma: no cover
        """Execute multiple :class:`qibo.models.circuit.Circuit` in parallel."""
        raise_error(NotImplementedError)

    @abc.abstractmethod
    def execute_circuit_repeated(
        self, circuit, nshots, initial_state=None
    ):  # pragma: no cover
        """Execute a :class:`qibo.models.circuit.Circuit` multiple times.

        Useful for noise simulation using state vectors or for simulating gates
        controlled by measurement outcomes.
        """
        raise_error(NotImplementedError)

    @abc.abstractmethod
    def execute_distributed_circuit(
        self, circuit, initial_state=None, nshots=None
    ):  # pragma: no cover
        """Execute a :class:`qibo.models.circuit.Circuit` using multiple GPUs."""
        raise_error(NotImplementedError)

    @abc.abstractmethod
    def calculate_symbolic(
        self, state, nqubits, decimals=5, cutoff=1e-10, max_terms=20
    ):  # pragma: no cover
        """Dirac representation of a state vector."""
        raise_error(NotImplementedError)

    @abc.abstractmethod
    def calculate_symbolic_density_matrix(
        self, state, nqubits, decimals=5, cutoff=1e-10, max_terms=20
    ):  # pragma: no cover
        """Dirac representation of a density matrix."""
        raise_error(NotImplementedError)

    @abc.abstractmethod
    def calculate_probabilities(self, state, qubits, nqubits):  # pragma: no cover
        """Calculate probabilities given a state vector."""
        raise_error(NotImplementedError)

    @abc.abstractmethod
    def calculate_probabilities_density_matrix(
        self, state, qubits, nqubits
    ):  # pragma: no cover
        """Calculate probabilities given a density matrix."""
        raise_error(NotImplementedError)

    @abc.abstractmethod
    def set_seed(self, seed):  # pragma: no cover
        """Set the seed of the random number generator."""
        raise_error(NotImplementedError)

    @abc.abstractmethod
    def sample_shots(self, probabilities, nshots):  # pragma: no cover
        """Sample measurement shots according to a probability distribution."""
        raise_error(NotImplementedError)

    @abc.abstractmethod
    def aggregate_shots(self, shots):  # pragma: no cover
        """Collect shots to a single array."""
        raise_error(NotImplementedError)

    @abc.abstractmethod
    def samples_to_binary(self, samples, nqubits):  # pragma: no cover
        """Convert samples from decimal representation to binary."""
        raise_error(NotImplementedError)

    @abc.abstractmethod
    def samples_to_decimal(self, samples, nqubits):  # pragma: no cover
        """Convert samples from binary representation to decimal."""
        raise_error(NotImplementedError)

    @abc.abstractmethod
    def calculate_frequencies(self, samples):  # pragma: no cover
        """Calculate measurement frequencies from shots."""
        raise_error(NotImplementedError)

    @abc.abstractmethod
    def update_frequencies(
        self, frequencies, probabilities, nsamples
    ):  # pragma: no cover
        raise_error(NotImplementedError)

    @abc.abstractmethod
    def sample_frequencies(self, probabilities, nshots):  # pragma: no cover
        """Sample measurement frequencies according to a probability distribution."""
        raise_error(NotImplementedError)

    @abc.abstractmethod
    def calculate_norm(self, state, order=2):  # pragma: no cover
        """Calculate norm of a state vector.

        For specifications on possible values of the parameter ``order``
        for the ``tensorflow`` backend, please refer to
        `tensorflow.norm <https://www.tensorflow.org/api_docs/python/tf/norm>`_.
        For all other backends, please refer to
        `numpy.linalg.norm <https://numpy.org/doc/stable/reference/generated/numpy.linalg.norm.html>`_.
        """
        raise_error(NotImplementedError)

    @abc.abstractmethod
    def calculate_norm_density_matrix(self, state, order="nuc"):  # pragma: no cover
        """Calculate norm of a density matrix. Default is the ``nuclear`` norm.

        If ``order="nuc"``, it returns the nuclear norm of ``state``,
        assuming ``state`` is Hermitian (also known as trace norm).
        For specifications on the other  possible values of the
        parameter ``order`` for the ``tensorflow`` backend, please refer to
        `tensorflow.norm <https://www.tensorflow.org/api_docs/python/tf/norm>`_.
        For all other backends, please refer to
        `numpy.linalg.norm <https://numpy.org/doc/stable/reference/generated/numpy.linalg.norm.html>`_.
        """
        raise_error(NotImplementedError)

    @abc.abstractmethod
    def calculate_overlap(self, state1, state2):  # pragma: no cover
        """Calculate overlap of two state vectors."""
        raise_error(NotImplementedError)

    @abc.abstractmethod
    def calculate_overlap_density_matrix(self, state1, state2):  # pragma: no cover
        """Calculate overlap of two density matrices."""
        raise_error(NotImplementedError)

    @abc.abstractmethod
<<<<<<< HEAD
    def calculate_eigenvalues(self, matrix, k: int = 6, hermitian: bool = True):  # pragma: no cover
=======
    def calculate_eigenvalues(
        self, matrix, k=6, hermitian: bool = True
    ):  # pragma: no cover
>>>>>>> 57fb1036
        """Calculate eigenvalues of a matrix."""
        raise_error(NotImplementedError)

    @abc.abstractmethod
<<<<<<< HEAD
    def calculate_eigenvectors(self, matrix, k: int = 6, hermitian: bool = True):  # pragma: no cover
=======
    def calculate_eigenvectors(
        self, matrix, k=6, hermitian: bool = True
    ):  # pragma: no cover
>>>>>>> 57fb1036
        """Calculate eigenvectors of a matrix."""
        raise_error(NotImplementedError)

    @abc.abstractmethod
    def calculate_expectation_state(
        self, hamiltonian, state, normalize
    ):  # pragma: no cover
        """Calculate expectation value of a state vector given the observable matrix."""
        raise_error(NotImplementedError)

    @abc.abstractmethod
    def calculate_expectation_density_matrix(
        self, hamiltonian, state, normalize
    ):  # pragma: no cover
        """Calculate expectation value of a density matrix given the observable matrix."""
        raise_error(NotImplementedError)

    @abc.abstractmethod
    def calculate_matrix_exp(
        self, a, matrix, eigenvectors=None, eigenvalues=None
    ):  # pragma: no cover
        """Calculate matrix exponential of a matrix.
        If the eigenvectors and eigenvalues are given the matrix diagonalization is
        used for exponentiation.
        """
        raise_error(NotImplementedError)

    @abc.abstractmethod
    def calculate_hamiltonian_matrix_product(
        self, matrix1, matrix2
    ):  # pragma: no cover
        """Multiply two matrices."""
        raise_error(NotImplementedError)

    @abc.abstractmethod
    def calculate_hamiltonian_state_product(self, matrix, state):  # pragma: no cover
        """Multiply a matrix to a state vector or density matrix."""
        raise_error(NotImplementedError)

    @abc.abstractmethod
    def assert_allclose(self, value, target, rtol=1e-7, atol=0.0):  # pragma: no cover
        raise_error(NotImplementedError)

    def assert_circuitclose(self, circuit, target_circuit, rtol=1e-7, atol=0.0):
        value = self.execute_circuit(circuit)._state
        target = self.execute_circuit(target_circuit)._state
        self.assert_allclose(value, target, rtol=rtol, atol=atol)

    @abc.abstractmethod
    def _test_regressions(self, name):  # pragma: no cover
        """Correct outcomes for tests that involve random numbers.

        The outcomes of such tests depend on the backend.
        """
        raise_error(NotImplementedError)<|MERGE_RESOLUTION|>--- conflicted
+++ resolved
@@ -318,24 +318,16 @@
         raise_error(NotImplementedError)
 
     @abc.abstractmethod
-<<<<<<< HEAD
-    def calculate_eigenvalues(self, matrix, k: int = 6, hermitian: bool = True):  # pragma: no cover
-=======
     def calculate_eigenvalues(
-        self, matrix, k=6, hermitian: bool = True
-    ):  # pragma: no cover
->>>>>>> 57fb1036
+        self, matrix, k: int = 6, hermitian: bool = True
+    ):  # pragma: no cover
         """Calculate eigenvalues of a matrix."""
         raise_error(NotImplementedError)
 
     @abc.abstractmethod
-<<<<<<< HEAD
-    def calculate_eigenvectors(self, matrix, k: int = 6, hermitian: bool = True):  # pragma: no cover
-=======
     def calculate_eigenvectors(
-        self, matrix, k=6, hermitian: bool = True
-    ):  # pragma: no cover
->>>>>>> 57fb1036
+        self, matrix, k: int = 6, hermitian: bool = True
+    ):  # pragma: no cover
         """Calculate eigenvectors of a matrix."""
         raise_error(NotImplementedError)
 
