--- conflicted
+++ resolved
@@ -26,11 +26,7 @@
         self.newaxis = None
         self.oom_error = None
         self.optimization = None
-<<<<<<< HEAD
-        self.op = None
         self.experiment = None
-=======
->>>>>>> 988ec6bb
 
     def __str__(self):
         return self.name
@@ -52,26 +48,7 @@
         self.newaxis = backend.newaxis
         self.oom_error = backend.oom_error
         self.optimization = backend.optimization
-<<<<<<< HEAD
-        self.op = backend.op
         self.experiment = backend.experiment
-
-    def set_gates(self, name):
-        if name == 'custom' or name == 'icarusq':
-            self.custom_gates = True
-            self.custom_einsum = None
-        elif name == 'defaulteinsum':
-            self.custom_gates = False
-            self.custom_einsum = "DefaultEinsum"
-        elif name == 'matmuleinsum':
-            self.custom_gates = False
-            self.custom_einsum = "MatmulEinsum"
-        else: # pragma: no cover
-            # this case is captured by `backends.__init__.set_backend` checks
-            raise_error(ValueError, f"Gate backend '{name}' not supported.")
-        self.gates = name
-=======
->>>>>>> 988ec6bb
 
     def dtypes(self, name):
         if name in self._dtypes:
