import os
from abc import ABC, abstractmethod
from qibo.config import raise_error, log


class AbstractBackend(ABC):

    def __init__(self):
        self.backend = None
        self.name = "base"

        self.precision = 'double'
        self._dtypes = {'DTYPEINT': 'int64', 'DTYPE': 'float64',
                        'DTYPECPX': 'complex128'}

        self.cpu_devices = []
        self.gpu_devices = []
        self.default_device = []
        self.nthreads = None
        import psutil
        # using physical cores by default
        self.nthreads = psutil.cpu_count(logical=False)

        self.op = None
        self._matrices = None
        self.numeric_types = None
        self.tensor_types = None
        self.native_types = None
        self.Tensor = None
        self.random = None
        self.newaxis = None
        self.oom_error = None
        self.optimization = None
        self.supports_multigpu = False
        self.supports_gradients = False

        self.is_hardware = False
        self.hardware_module = None
        self.hardware_circuit = None
        self.hardware_gates = None

        self.remote_module = None
        self.remote_circuit = None
        self.remote_gates = None

    def dtypes(self, name):
        if name in self._dtypes:
            dtype = self._dtypes.get(name)
        else:
            dtype = name
        return getattr(self.backend, dtype)

    def set_precision(self, dtype):
        if dtype == 'single':
            self._dtypes['DTYPE'] = 'float32'
            self._dtypes['DTYPECPX'] = 'complex64'
        elif dtype == 'double':
            self._dtypes['DTYPE'] = 'float64'
            self._dtypes['DTYPECPX'] = 'complex128'
        else:
            raise_error(ValueError, f'dtype {dtype} not supported.')
        self.precision = dtype
        self.matrices.allocate_matrices()

    def set_device(self, name):
        parts = name[1:].split(":")
        if name[0] != "/" or len(parts) < 2 or len(parts) > 3:
            raise_error(ValueError, "Device name should follow the pattern: "
                                    "/{device type}:{device number}.")
        device_type, device_number = parts[-2], int(parts[-1])
        if device_type == "CPU":
            ndevices = len(self.cpu_devices)
        elif device_type == "GPU":
            ndevices = len(self.gpu_devices)
        else:
            raise_error(ValueError, f"Unknown device type {device_type}.")
        if device_number >= ndevices:
            raise_error(ValueError, f"Device {name} does not exist.")
        self.default_device = name
        with self.device(self.default_device):
            self.matrices.allocate_matrices()

    def set_threads(self, nthreads):
        """Set number of OpenMP threads.

        Args:
            num_threads (int): number of threads.
        """
        if not isinstance(nthreads, int):  # pragma: no cover
            raise_error(RuntimeError, "Number of threads must be integer.")
        if nthreads < 1:  # pragma: no cover
            raise_error(RuntimeError, "Number of threads must be positive.")
        self.nthreads = nthreads

    def get_cpu(self):  # pragma: no cover
        """Returns default CPU device to use for OOM fallback."""
        # case not covered by GitHub workflows because it requires OOM""
        if not self.cpu_devices:
            raise_error(
                RuntimeError, "Cannot find CPU device to fall back to.")
        return self.cpu_devices[0]

    def cpu_fallback(self, func, *args):
        """Executes a function on CPU if the default devices raises OOM."""
        try:
            return func(*args)
        except self.oom_error:  # pragma: no cover
            # case not covered by GitHub workflows because it requires OOM
            # Force using CPU to perform sampling
            log.warn("Falling back to CPU because the GPU is out-of-memory.")
            with self.device(self.get_cpu()):
                return func(*args)

    @property
    def matrices(self):
        if self._matrices is None:
            from qibo.backends.matrices import Matrices
            self._matrices = Matrices(self)
        return self._matrices

    @abstractmethod
    def to_numpy(self, x):  # pragma: no cover
        """Convert tensor to numpy."""
        raise_error(NotImplementedError)

    @abstractmethod
    def to_complex(self, re, img):  # pragma: no cover
        """Creates complex number from real numbers."""
        raise_error(NotImplementedError)

    @abstractmethod
    def cast(self, x, dtype='DTYPECPX'):  # pragma: no cover
        """Casts tensor to the given dtype."""
        raise_error(NotImplementedError)

    @abstractmethod
    def diag(self, x, dtype='DTYPECPX'):  # pragma: no cover
        raise_error(NotImplementedError)

    @abstractmethod
    def reshape(self, x, shape):  # pragma: no cover
        """Reshapes tensor in the given shape."""
        raise_error(NotImplementedError)

    @abstractmethod
    def stack(self, x, axis=None):  # pragma: no cover
        """Stacks a list of tensors to a single tensor."""
        raise_error(NotImplementedError)

    @abstractmethod
    def concatenate(self, x, axis=None):  # pragma: no cover
        """Concatenates a list of tensor along a given axis."""
        raise_error(NotImplementedError)

    @abstractmethod
    def expand_dims(self, x, axis):  # pragma: no cover
        """Creates a new axis of dimension one."""
        raise_error(NotImplementedError)

    @abstractmethod
    def copy(self, x):  # pragma: no cover
        """Creates a copy of the tensor in memory."""
        raise_error(NotImplementedError)

    @abstractmethod
    def range(self, start, finish, step, dtype=None):  # pragma: no cover
        """Creates a tensor of integers from start to finish."""
        raise_error(NotImplementedError)

    @abstractmethod
    def eye(self, dim, dtype='DTYPECPX'):  # pragma: no cover
        """Creates the identity matrix as a tensor."""
        raise_error(NotImplementedError)

    @abstractmethod
    def zeros(self, shape, dtype='DTYPECPX'):  # pragma: no cover
        """Creates tensor of zeros with the given shape and dtype."""
        raise_error(NotImplementedError)

    @abstractmethod
    def ones(self, shape, dtype='DTYPECPX'):  # pragma: no cover
        """Creates tensor of ones with the given shape and dtype."""
        raise_error(NotImplementedError)

    @abstractmethod
    def zeros_like(self, x):  # pragma: no cover
        """Creates tensor of zeros with shape and dtype of the given tensor."""
        raise_error(NotImplementedError)

    @abstractmethod
    def ones_like(self, x):  # pragma: no cover
        """Creates tensor of ones with shape and dtype of the given tensor."""
        raise_error(NotImplementedError)

    @abstractmethod
    def real(self, x):  # pragma: no cover
        """Real part of a given complex tensor."""
        raise_error(NotImplementedError)

    @abstractmethod
    def imag(self, x):  # pragma: no cover
        """Imaginary part of a given complex tensor."""
        raise_error(NotImplementedError)

    @abstractmethod
    def conj(self, x):  # pragma: no cover
        """Elementwise complex conjugate of a tensor."""
        raise_error(NotImplementedError)

    @abstractmethod
    def mod(self, x):  # pragma: no cover
        """Elementwise mod operation."""
        raise_error(NotImplementedError)

    @abstractmethod
    def right_shift(self, x, y):  # pragma: no cover
        """Elementwise bitwise right shift."""
        raise_error(NotImplementedError)

    @abstractmethod
    def exp(self, x):  # pragma: no cover
        """Elementwise exponential."""
        raise_error(NotImplementedError)

    @abstractmethod
    def sin(self, x):  # pragma: no cover
        """Elementwise sin."""
        raise_error(NotImplementedError)

    @abstractmethod
    def cos(self, x):  # pragma: no cover
        """Elementwise cos."""
        raise_error(NotImplementedError)

    @abstractmethod
    def pow(self, base, exponent):  # pragma: no cover
        """Elementwise power."""
        raise_error(NotImplementedError)

    @abstractmethod
    def square(self, x):  # pragma: no cover
        """Elementwise square."""
        raise_error(NotImplementedError)

    @abstractmethod
    def sqrt(self, x):  # pragma: no cover
        """Elementwise square root."""
        raise_error(NotImplementedError)

    @abstractmethod
    def log(self, x):  # pragma: no cover
        """Elementwise natural logarithm."""
        raise_error(NotImplementedError)

    @abstractmethod
    def abs(self, x):  # pragma: no cover
        """Elementwise absolute value."""
        raise_error(NotImplementedError)

    @abstractmethod
    def expm(self, x):  # pragma: no cover
        """Matrix exponential."""
        raise_error(NotImplementedError)

    @abstractmethod
    def trace(self, x):  # pragma: no cover
        """Matrix trace."""
        raise_error(NotImplementedError)

    @abstractmethod
    def sum(self, x, axis=None):  # pragma: no cover
        """Sum of tensor elements."""
        raise_error(NotImplementedError)

    @abstractmethod
    def matmul(self, x, y):  # pragma: no cover
        """Matrix multiplication of two tensors."""
        raise_error(NotImplementedError)

    @abstractmethod
    def outer(self, x, y):  # pragma: no cover
        """Outer (Kronecker) product of two tensors."""
        raise_error(NotImplementedError)

    @abstractmethod
    def kron(self, x, y):  # pragma: no cover
        """Outer (Kronecker) product of two tensors."""
        raise_error(NotImplementedError)

    @abstractmethod
    def einsum(self, *args):  # pragma: no cover
        """Generic tensor operation based on Einstein's summation convention."""
        raise_error(NotImplementedError)

    @abstractmethod
    def tensordot(self, x, y, axes=None):  # pragma: no cover
        """Generalized tensor product of two tensors."""
        raise_error(NotImplementedError)

    @abstractmethod
    def transpose(self, x, axes=None):  # pragma: no cover
        """Tensor transpose."""
        raise_error(NotImplementedError)

    @abstractmethod
    def inv(self, x):  # pragma: no cover
        """Matrix inversion."""
        raise_error(NotImplementedError)

    @abstractmethod
    def eigh(self, x):  # pragma: no cover
        """Hermitian matrix eigenvalues and eigenvectors."""
        raise_error(NotImplementedError)

    @abstractmethod
    def eigvalsh(self, x):  # pragma: no cover
        """Hermitian matrix eigenvalues."""
        raise_error(NotImplementedError)

    @abstractmethod
    def unique(self, x, return_counts=False):  # pragma: no cover
        """Identifies unique elements in a tensor."""
        raise_error(NotImplementedError)

    @abstractmethod
    def less(self, x, y):  # pragma: no cover
        """Compares the values of two tensors element-wise. Returns a bool tensor."""
        raise_error(NotImplementedError)

    @abstractmethod
    def array_equal(self, x, y):  # pragma: no cover
        """Checks if two arrays are equal element-wise. Returns a single bool.

        Used in :meth:`qibo.tensorflow.hamiltonians.TrotterHamiltonian.construct_terms`.
        """
        raise_error(NotImplementedError)

    @abstractmethod
    def squeeze(self, x, axis=None):  # pragma: no cover
        """Removes axis of unit length."""
        raise_error(NotImplementedError)

    @abstractmethod
    def gather(self, x, indices=None, condition=None, axis=0):  # pragma: no cover
        """Indexing of one-dimensional tensor."""
        raise_error(NotImplementedError)

    @abstractmethod
    def gather_nd(self, x, indices):  # pragma: no cover
        """Indexing of multi-dimensional tensor."""
        raise_error(NotImplementedError)

    @abstractmethod
    def initial_state(self, nqubits, is_matrix=False):  # pragma: no cover
        """Creates the default initial state |00...0> as a tensor."""
        raise_error(NotImplementedError)

    @abstractmethod
<<<<<<< HEAD
    def transpose_state(self, pieces, state, nqubits, order):  # pragma: no cover
        """Transposes state pieces to the full state.

        Used by :class:`qibo.core.states.DistributedState`.
        """
        raise_error(NotImplementedError)

    @abstractmethod
    def random_uniform(self, shape, dtype='DTYPE'):  # pragma: no cover
=======
    def random_uniform(self, shape, dtype='DTYPE'): # pragma: no cover
>>>>>>> 30acf42d
        """Samples array of given shape from a uniform distribution in [0, 1]."""
        raise_error(NotImplementedError)

    @abstractmethod
    def sample_shots(self, probs, nshots):  # pragma: no cover
        """Samples measurement shots from a given probability distribution.

        Args:
            probs (Tensor): Tensor with the probability distribution on the
                measured bitsrings.
            nshots (int): Number of measurement shots to sample.

        Returns:
            Measurements in decimal as a tensor of shape ``(nshots,)``.
        """
        raise_error(NotImplementedError)

    @abstractmethod
    def sample_frequencies(self, probs, nshots):  # pragma: no cover
        """Samples measurement frequencies from a given probability distribution.

        Args:
            probs (Tensor): Tensor with the probability distribution on the
                measured bitsrings.
            nshots (int): Number of measurement shots to sample.

        Returns:
            Frequencies of measurements as a ``collections.Counter``.
        """
        raise_error(NotImplementedError)

    @abstractmethod
    def compile(self, func):  # pragma: no cover
        """Compiles the graph of a given function.

        Relevant for Tensorflow, not numpy.
        """
        raise_error(NotImplementedError)

    @abstractmethod
    def device(self, device_name):  # pragma: no cover
        """Used to execute code in specific device if supported by backend."""
        raise_error(NotImplementedError)

    def executing_eagerly(self):
        """Checks if we are in eager or compiled mode.

        Relevant for the Tensorflow backends only.
        """
        return True

    @abstractmethod
    def set_seed(self, seed):  # pragma: no cover
        """Sets the seed for random number generation.

        Args:
            seed (int): Integer to use as seed.
        """
        raise_error(NotImplementedError)

    @abstractmethod
    def create_gate_cache(self, gate):  # pragma: no cover
        """Calculates data required for applying gates to states.

        These can be einsum index strings or tensors of qubit ids and it
        depends on the underlying backend.

        Args:
            gate (:class:`qibo.abstractions.abstract_gates.BackendGate`): Gate
                object to calculate its cache.

        Returns:
            Custom cache object that holds all the required data as
            attributes.
        """
        raise_error(NotImplementedError)

    @abstractmethod
    def _state_vector_call(self, gate, state):  # pragma: no cover
        """Applies gate to state vector.

        Args:
            gate (:class:`qibo.abstractions.abstract_gates.BackendGate`): Gate
                object to apply to state.
            state (Tensor): State vector as a ``Tensor`` supported by this
                backend.

        Returns:
            State vector after applying the gate as a ``Tensor``.
        """
        raise_error(NotImplementedError)

    @abstractmethod
    def state_vector_matrix_call(self, gate, state):  # pragma: no cover
        """Applies gate to state vector using the gate's unitary matrix representation.

        This method is useful for the ``custom`` backend for which some gates
        do not require the unitary matrix.

        Args:
            gate (:class:`qibo.abstractions.abstract_gates.BackendGate`): Gate
                object to apply to state.
            state (Tensor): State vector as a ``Tensor`` supported by this
                backend.

        Returns:
            State vector after applying the gate as a ``Tensor``.
        """
        raise_error(NotImplementedError)

    @abstractmethod
    def _density_matrix_call(self, gate, state):  # pragma: no cover
        """Applies gate to density matrix.

        Args:
            gate (:class:`qibo.abstractions.abstract_gates.BackendGate`): Gate
                object to apply to state.
            state (Tensor): Density matrix as a ``Tensor`` supported by this
                backend.

        Returns:
            Density matrix after applying the gate as a ``Tensor``.
        """
        raise_error(NotImplementedError)

    @abstractmethod
    def density_matrix_matrix_call(self, gate, state):  # pragma: no cover
        """Applies gate to density matrix using the gate's unitary matrix representation.

        This method is useful for the ``custom`` backend for which some gates
        do not require the unitary matrix.

        Args:
            gate (:class:`qibo.abstractions.abstract_gates.BackendGate`): Gate
                object to apply to state.
            state (Tensor): Density matrix as a ``Tensor`` supported by this
                backend.

        Returns:
            Density matrix after applying the gate as a ``Tensor``.
        """
        raise_error(NotImplementedError)

    @abstractmethod
    def _density_matrix_half_call(self, gate, state):  # pragma: no cover
        """Half gate application to density matrix."""
        raise_error(NotImplementedError)

    @abstractmethod
    def density_matrix_half_matrix_call(self, gate, state):  # pragma: no cover
        """Half gate application to density matrix using the gate's unitary matrix representation."""
        raise_error(NotImplementedError)

    @abstractmethod
    def state_vector_collapse(self, gate, state, result):  # pragma: no cover
        """Collapses state vector to a given result."""
        raise_error(NotImplementedError)

    @abstractmethod
    def density_matrix_collapse(self, gate, state, result):  # pragma: no cover
        """Collapses density matrix to a given result."""
        raise_error(NotImplementedError)

    @abstractmethod
<<<<<<< HEAD
    def assert_allclose(self, value, target, rtol=1e-7, atol=0.0):  # pragma: no cover
=======
    def on_cpu(self): # pragma: no cover
        """Used as `with K.on_cpu():` to perform following operations on CPU."""
        raise_error(NotImplementedError)

    @abstractmethod
    def cpu_tensor(self, x, dtype=None): # pragma: no cover
        """Creates backend tensors to be casted on CPU only.

        Used by :class:`qibo.core.states.DistributedState` to save state pieces
        on CPU instead of GPUs during a multi-GPU simulation.
        """
        raise_error(NotImplementedError)

    @abstractmethod
    def cpu_cast(self, x, dtype='DTYPECPX'): # pragma: no cover
        """Forces tensor casting on CPU.

        In contrast to simply `K.cast` which uses the current default device.
        """
        raise_error(NotImplementedError)

    @abstractmethod
    def cpu_assign(self, state, i, piece): # pragma: no cover
        """Assigns updated piece to a state object by transfering from GPU to CPU.

        Args:
            state (:class:`qibo.core.states.DistributedState`): State object to
                assign the updated piece to.
            i (int): Index to assign the updated piece to.
            piece (K.Tensor): GPU tensor to transfer to CPU and assign to the
                piece of given index.
        """
        raise_error(NotImplementedError)

    @abstractmethod
    def transpose_state(self, pieces, state, nqubits, order): # pragma: no cover
        """Transposes distributed state pieces to obtain the full state vector.

        Used by :meth:`qibo.backends.abstract.AbstractMultiGpu.calculate_tensor`.
        """
        raise_error(NotImplementedError)

    @abstractmethod
    def swap_pieces(self, piece0, piece1, new_global, nlocal): # pragma: no cover
        """Swaps two distributed state pieces in order to change the global qubits.

        Useful to apply SWAP gates on distributed states.
        """
        raise_error(NotImplementedError)

    @abstractmethod
    def assert_allclose(self, value, target, rtol=1e-7, atol=0.0): # pragma: no cover
>>>>>>> 30acf42d
        """Check that two arrays are equal. Useful for testing."""
        raise_error(NotImplementedError)<|MERGE_RESOLUTION|>--- conflicted
+++ resolved
@@ -356,19 +356,7 @@
         raise_error(NotImplementedError)
 
     @abstractmethod
-<<<<<<< HEAD
-    def transpose_state(self, pieces, state, nqubits, order):  # pragma: no cover
-        """Transposes state pieces to the full state.
-
-        Used by :class:`qibo.core.states.DistributedState`.
-        """
-        raise_error(NotImplementedError)
-
-    @abstractmethod
     def random_uniform(self, shape, dtype='DTYPE'):  # pragma: no cover
-=======
-    def random_uniform(self, shape, dtype='DTYPE'): # pragma: no cover
->>>>>>> 30acf42d
         """Samples array of given shape from a uniform distribution in [0, 1]."""
         raise_error(NotImplementedError)
 
@@ -533,15 +521,12 @@
         raise_error(NotImplementedError)
 
     @abstractmethod
-<<<<<<< HEAD
-    def assert_allclose(self, value, target, rtol=1e-7, atol=0.0):  # pragma: no cover
-=======
-    def on_cpu(self): # pragma: no cover
+    def on_cpu(self):  # pragma: no cover
         """Used as `with K.on_cpu():` to perform following operations on CPU."""
         raise_error(NotImplementedError)
 
     @abstractmethod
-    def cpu_tensor(self, x, dtype=None): # pragma: no cover
+    def cpu_tensor(self, x, dtype=None):  # pragma: no cover
         """Creates backend tensors to be casted on CPU only.
 
         Used by :class:`qibo.core.states.DistributedState` to save state pieces
@@ -550,7 +535,7 @@
         raise_error(NotImplementedError)
 
     @abstractmethod
-    def cpu_cast(self, x, dtype='DTYPECPX'): # pragma: no cover
+    def cpu_cast(self, x, dtype='DTYPECPX'):  # pragma: no cover
         """Forces tensor casting on CPU.
 
         In contrast to simply `K.cast` which uses the current default device.
@@ -558,7 +543,7 @@
         raise_error(NotImplementedError)
 
     @abstractmethod
-    def cpu_assign(self, state, i, piece): # pragma: no cover
+    def cpu_assign(self, state, i, piece):  # pragma: no cover
         """Assigns updated piece to a state object by transfering from GPU to CPU.
 
         Args:
@@ -571,7 +556,7 @@
         raise_error(NotImplementedError)
 
     @abstractmethod
-    def transpose_state(self, pieces, state, nqubits, order): # pragma: no cover
+    def transpose_state(self, pieces, state, nqubits, order):  # pragma: no cover
         """Transposes distributed state pieces to obtain the full state vector.
 
         Used by :meth:`qibo.backends.abstract.AbstractMultiGpu.calculate_tensor`.
@@ -579,7 +564,7 @@
         raise_error(NotImplementedError)
 
     @abstractmethod
-    def swap_pieces(self, piece0, piece1, new_global, nlocal): # pragma: no cover
+    def swap_pieces(self, piece0, piece1, new_global, nlocal):  # pragma: no cover
         """Swaps two distributed state pieces in order to change the global qubits.
 
         Useful to apply SWAP gates on distributed states.
@@ -587,7 +572,6 @@
         raise_error(NotImplementedError)
 
     @abstractmethod
-    def assert_allclose(self, value, target, rtol=1e-7, atol=0.0): # pragma: no cover
->>>>>>> 30acf42d
+    def assert_allclose(self, value, target, rtol=1e-7, atol=0.0):  # pragma: no cover
         """Check that two arrays are equal. Useful for testing."""
         raise_error(NotImplementedError)