import os
from qibo import config
from qibo.config import raise_error, log

# versions requirements
TF_MIN_VERSION = '2.2.0'


class Backend:

    def __init__(self):

        self.available_backends = {}
        self.hardware_backends = {}
        self.remote_backends = {}
        active_backend = "numpy"

        # load profile from default file
        from pathlib import Path
        profile_path = Path(os.environ.get(
            'QIBO_PROFILE', Path(__file__).parent / "profiles.yml"))
        try:
            with open(profile_path) as f:
                import yaml
                profile = yaml.safe_load(f)
        except FileNotFoundError:  # pragma: no cover
            raise_error(FileNotFoundError,
                        f"Profile file {profile_path} not found.")

        # check if numpy is installed
        if self.check_availability("numpy"):
            from qibo.backends.numpy import NumpyBackend
            self.available_backends["numpy"] = NumpyBackend
        else:  # pragma: no cover
            raise_error(ModuleNotFoundError, "Numpy is not installed. "
                                             "Please install it using "
                                             "`pip install numpy`.")

<<<<<<< HEAD
        # check if tensorflow is installed and use it as default backend.
        if self.check_availability("tensorflow"):
            os.environ["TF_CPP_MIN_LOG_LEVEL"] = str(config.TF_LOG_LEVEL)
            import tensorflow as tf  # pylint: disable=E0401
            if tf.__version__ < TF_MIN_VERSION:  # pragma: no cover
                raise_error(
                    RuntimeError, f"TensorFlow version not supported, minimum is {TF_MIN_VERSION}.")
            from qibo.backends.tensorflow import TensorflowBackend
            self.available_backends["tensorflow"] = TensorflowBackend
            active_backend = "tensorflow"
            if self.check_availability("qibotf"):
                from qibo.backends.tensorflow import TensorflowCustomBackend
                self.available_backends["qibotf"] = TensorflowCustomBackend
                active_backend = "qibotf"

        # check if qibojit is installed and use it as default backend.
        if self.check_availability("qibojit"):  # pragma: no cover
            # qibojit backend is not tested until `qibojit` is available
            from qibo.backends.numpy import JITCustomBackend
            self.available_backends["qibojit"] = JITCustomBackend
            active_backend = "qibojit"

        # check if IcarusQ is installed
        if self.check_availability("qiboicarusq"):  # pragma: no cover
            # hardware backend is not tested until `qiboicarusq` is available
            from qibo.backends.hardware import IcarusQBackend
            self.available_backends["icarusq"] = IcarusQBackend
            self.hardware_backends["icarusq"] = IcarusQBackend
=======
        for backend in profile.get('backends'):
            name = backend.get('name')
            if self.check_availability(name):
                if name == 'tensorflow' or name == 'qibotf':
                    os.environ["TF_CPP_MIN_LOG_LEVEL"] = str(
                        config.TF_LOG_LEVEL)
                    import tensorflow as tf  # pylint: disable=E0401
                    if tf.__version__ < TF_MIN_VERSION:  # pragma: no cover
                        raise_error(
                            RuntimeError, f"TensorFlow version not supported, minimum is {TF_MIN_VERSION}.")
                import importlib
                custom_backend = getattr(importlib.import_module(
                    backend.get('from')), backend.get('class'))
                self.available_backends[name] = custom_backend
                if backend.get('is_hardware', False):  # pragma: no cover
                    self.hardware_backends[name] = custom_backend
                if profile.get('default') == name:
                    active_backend = name
>>>>>>> 30acf42d

        # check if Qilimanjaro backend is installed
        if self.check_availability("qilimanjaroq"):  # pragma: no cover
            # hardware backend is not tested until `qilimanjaroq` is available
            from qibo.backends.remote import QilimanjaroBackend
            self.available_backends["qilimanjaroq"] = QilimanjaroBackend
            self.remote_backends["qilimanjaroq"] = QilimanjaroBackend

        self.constructed_backends = {}
        self._active_backend = None
        self.qnp = self.construct_backend("numpy")
        # Create the default active backend
        if "QIBO_BACKEND" in os.environ:  # pragma: no cover
            self.active_backend = os.environ.get("QIBO_BACKEND")
        else:
            self.active_backend = active_backend

        # raise performance warning if qibojit and qibotf are not available
        self.show_config()
        if active_backend == "numpy":  # pragma: no cover
            log.warning("numpy backend uses `np.einsum` and supports CPU only. "
                        "Consider installing the qibojit or qibotf backends for "
                        "increased performance and to enable GPU acceleration.")
        elif active_backend == "tensorflow":  # pragma: no cover
            # case not tested because CI has tf installed
            log.warning("qibotf library was not found. `tf.einsum` will be "
                        "used to apply gates. In order to install Qibo's "
                        "high performance custom operators for TensorFlow "
                        "please use `pip install qibotf`. Alternatively, "
                        "consider installing the qibojit backend.")

    @property
    def active_backend(self):
        return self._active_backend

    @active_backend.setter
    def active_backend(self, name):
        self._active_backend = self.construct_backend(name)

    def construct_backend(self, name):
        """Constructs and returns a backend.

        If the backend already exists in previously constructed backends then
        the existing object is returned.

        Args:
            name (str): Name of the backend to construct.
                See ``available_backends`` for the list of supported names.

        Returns:
            Backend object.
        """
        if name not in self.constructed_backends:
            if name not in self.available_backends:
                available = [" - {}: {}".format(n, b.description)
                             for n, b in self.available_backends.items()]
                available = "\n".join(available)
                raise_error(ValueError, "Unknown backend {}. Please select one of "
                                        "the available backends:\n{}."
                                        "".format(name, available))
            new_backend = self.available_backends.get(name)()
            if self.active_backend is not None:
                new_backend.set_precision(self.active_backend.precision)
            self.constructed_backends[name] = new_backend
        return self.constructed_backends.get(name)

    def __getattr__(self, x):
        return getattr(self.active_backend, x)

    def __str__(self):
        return self.active_backend.name

    def __repr__(self):
        return str(self)

    def show_config(self):
        log.info(
            f"Using {self.active_backend.name} backend on {self.active_backend.default_device}")

    @staticmethod
    def check_availability(module_name):
        """Check if module is installed.

        Args:
            module_name (str): module name.

        Returns:
            True if the module is installed, False otherwise.
        """
        from pkgutil import iter_modules
        return module_name in (name for _, name, _ in iter_modules())


K = Backend()
numpy_matrices = K.qnp.matrices


def set_backend(backend="qibojit"):
    """Sets backend used for mathematical operations and applying gates.

    The following backends are available:
    'qibojit': Numba/cupy backend with custom operators for applying gates,
    'qibotf': Tensorflow backend with custom operators for applying gates,
    'tensorflow': Tensorflow backend that applies gates using ``tf.einsum``,
    'numpy': Numpy backend that applies gates using ``np.einsum``.

    Args:
        backend (str): A backend from the above options.
    """
    if not config.ALLOW_SWITCHERS and backend != K.name:
        log.warning("Backend should not be changed after allocating gates.")
    K.active_backend = backend
    K.show_config()


def get_backend():
    """Get backend used to implement gates.

    Returns:
        A string with the backend name.
    """
    return K.name


def set_precision(dtype="double"):
    """Set precision for states and gates simulation.

    Args:
        dtype (str): possible options are 'single' for single precision
            (complex64) and 'double' for double precision (complex128).
    """
    if not config.ALLOW_SWITCHERS and dtype != K.precision:
        log.warning("Precision should not be changed after allocating gates.")
    for bk in K.constructed_backends.values():
        bk.set_precision(dtype)


def get_precision():
    """Get precision for states and gates simulation.

    Returns:
        A string with the precision name ('single', 'double').
    """
    return K.precision


def set_device(name):
    """Set default execution device.

    Args:
        name (str): Device name. Should follow the pattern
            '/{device type}:{device number}' where device type is one of
            CPU or GPU.
    """
    if not config.ALLOW_SWITCHERS and name != K.default_device:
        log.warning("Device should not be changed after allocating gates.")
    K.set_device(name)
    for bk in K.constructed_backends.values():
        if bk.name != "numpy" and bk != K.active_backend:
            bk.set_device(name)


def get_device():
    return K.default_device


def set_threads(nthreads):
    """Set number of CPU threads.

    Args:
        nthreads (int): number of threads.
    """
    K.set_threads(nthreads)


def get_threads():
    """Returns number of threads."""
    return K.nthreads<|MERGE_RESOLUTION|>--- conflicted
+++ resolved
@@ -36,36 +36,6 @@
                                              "Please install it using "
                                              "`pip install numpy`.")
 
-<<<<<<< HEAD
-        # check if tensorflow is installed and use it as default backend.
-        if self.check_availability("tensorflow"):
-            os.environ["TF_CPP_MIN_LOG_LEVEL"] = str(config.TF_LOG_LEVEL)
-            import tensorflow as tf  # pylint: disable=E0401
-            if tf.__version__ < TF_MIN_VERSION:  # pragma: no cover
-                raise_error(
-                    RuntimeError, f"TensorFlow version not supported, minimum is {TF_MIN_VERSION}.")
-            from qibo.backends.tensorflow import TensorflowBackend
-            self.available_backends["tensorflow"] = TensorflowBackend
-            active_backend = "tensorflow"
-            if self.check_availability("qibotf"):
-                from qibo.backends.tensorflow import TensorflowCustomBackend
-                self.available_backends["qibotf"] = TensorflowCustomBackend
-                active_backend = "qibotf"
-
-        # check if qibojit is installed and use it as default backend.
-        if self.check_availability("qibojit"):  # pragma: no cover
-            # qibojit backend is not tested until `qibojit` is available
-            from qibo.backends.numpy import JITCustomBackend
-            self.available_backends["qibojit"] = JITCustomBackend
-            active_backend = "qibojit"
-
-        # check if IcarusQ is installed
-        if self.check_availability("qiboicarusq"):  # pragma: no cover
-            # hardware backend is not tested until `qiboicarusq` is available
-            from qibo.backends.hardware import IcarusQBackend
-            self.available_backends["icarusq"] = IcarusQBackend
-            self.hardware_backends["icarusq"] = IcarusQBackend
-=======
         for backend in profile.get('backends'):
             name = backend.get('name')
             if self.check_availability(name):
@@ -84,7 +54,6 @@
                     self.hardware_backends[name] = custom_backend
                 if profile.get('default') == name:
                     active_backend = name
->>>>>>> 30acf42d
 
         # check if Qilimanjaro backend is installed
         if self.check_availability("qilimanjaroq"):  # pragma: no cover
