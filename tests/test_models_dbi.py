--- conflicted
+++ resolved
@@ -183,14 +183,7 @@
     Z_ops = list(generate_local_Z.values())
     for _ in range(NSTEPS):
         dbi, idx, step, flip_sign = select_best_dbr_generator(
-<<<<<<< HEAD
-            dbi,
-            Z_ops,
-            scheduling=scheduling,
-            compare_canonical=True,
-=======
             dbi, Z_ops, compare_canonical=True
->>>>>>> a4b52e87
         )
     assert dbi.off_diagonal_norm < initial_off_diagonal_norm
 
@@ -198,61 +191,48 @@
 def test_params_to_diagonal_operator(backend):
     nqubits = 3
     pauli_operator_dict = generate_pauli_operator_dict(
-<<<<<<< HEAD
-        nqubits=nqubits,
-        parameterization_order=2,
-        backend=backend,
-    )
-
-    d_coef = decompose_into_pauli_basis(
-        dbi.h.matrix,
-        list(
-            pauli_operator_dict.values(),
-        ),
-    )
-    d = sum([d_coef[i] * list(pauli_operator_dict.values())[i] for i in range(nqubits)])
-    step, d_coef, d = gradient_descent_pauli(dbi, d_coef, d, backend=backend)
-    dbi(d=d, step=step)
-    assert dbi.off_diagonal_norm < initial_off_diagonal_norm
-=======
-        nqubits, parameterization_order=1
+        nqubits, parameterization_order=1, backend=backend
     )
     params = [1, 2, 3]
     operator_pauli = sum(
         [params[i] * list(pauli_operator_dict.values())[i] for i in range(nqubits)]
     )
-    assert (
-        operator_pauli
-        == params_to_diagonal_operator(
+    backend.assert_allclose(
+        operator_pauli,
+        params_to_diagonal_operator(
             params,
             nqubits=nqubits,
             parameterization=ParameterizationTypes.pauli,
             pauli_operator_dict=pauli_operator_dict,
-        )
-    ).all()
+        ),
+    )
     operator_element = params_to_diagonal_operator(
         params, nqubits=nqubits, parameterization=ParameterizationTypes.computational
     )
-    assert (operator_element.diagonal() == params).all()
->>>>>>> a4b52e87
-
-
-@pytest.mark.parametrize("nqubits", [3, 4])
+    for i in range(len(params)):
+        backend.assert_allclose(
+            backend.cast(backend.to_numpy(operator_element).diagonal())[i], params[i]
+        )
+
+
+@pytest.mark.parametrize("nqubits", [3])
 def test_gradient_descent(backend, nqubits):
-    h0 = random_hermitian(2**nqubits, seed=seed)
-    dbi = DoubleBracketIteration(
-        Hamiltonian(nqubits, h0),
+    h0 = random_hermitian(2**nqubits, seed=seed, backend=backend)
+    dbi = DoubleBracketIteration(
+        Hamiltonian(nqubits, h0, backend=backend),
         mode=DoubleBracketGeneratorType.single_commutator,
         scheduling=DoubleBracketScheduling.hyperopt,
         cost=DoubleBracketCostFunction.off_diagonal_norm,
     )
     initial_off_diagonal_norm = dbi.off_diagonal_norm
     pauli_operator_dict = generate_pauli_operator_dict(
-        nqubits, parameterization_order=1
+        nqubits,
+        parameterization_order=1,
+        backend=backend,
     )
     pauli_operators = list(pauli_operator_dict.values())
     # let initial d be approximation of $\Delta(H)
-    d_coef_pauli = decompose_into_Pauli_basis(
+    d_coef_pauli = decompose_into_pauli_basis(
         dbi.diagonal_h_matrix, pauli_operators=pauli_operators
     )
     d_pauli = sum([d_coef_pauli[i] * pauli_operators[i] for i in range(nqubits)])
@@ -266,7 +246,7 @@
     assert loss_hist_pauli[-1] < initial_off_diagonal_norm
 
     # computational basis
-    d_coef_computational_partial = d_pauli.diagonal()
+    d_coef_computational_partial = backend.cast(backend.to_numpy(d_pauli).diagonal())
     d_computational_partial = params_to_diagonal_operator(
         d_coef_computational_partial,
         nqubits,
