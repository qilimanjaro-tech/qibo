"""Testing DoubleBracketIteration model"""

import numpy as np
import pytest

from qibo.hamiltonians import Hamiltonian
from qibo.models.dbi.double_bracket import (
    DoubleBracketCostFunction,
    DoubleBracketGeneratorType,
    DoubleBracketIteration,
    DoubleBracketScheduling,
)
from qibo.quantum_info import random_hermitian

<<<<<<< HEAD
NSTEPS = 1
seed = 10
=======
NSTEPS = 50
SEED = 10
>>>>>>> 62f2ce3e
"""Number of steps for evolution."""


@pytest.mark.parametrize("nqubits", [1, 2])
def test_double_bracket_iteration_canonical(backend, nqubits):
    """Check default (canonical) mode."""
    h0 = random_hermitian(2**nqubits, backend=backend, seed=seed)
    dbi = DoubleBracketIteration(
        Hamiltonian(nqubits, h0, backend=backend),
        mode=DoubleBracketGeneratorType.canonical,
    )
    initial_off_diagonal_norm = dbi.off_diagonal_norm
    for _ in range(NSTEPS):
        dbi(step=np.sqrt(0.001))

    assert initial_off_diagonal_norm > dbi.off_diagonal_norm


@pytest.mark.parametrize("nqubits", [1, 2])
def test_double_bracket_iteration_group_commutator(backend, nqubits):
<<<<<<< HEAD
    """Check group commutator mode."""
    h0 = random_hermitian(2**nqubits, backend=backend, seed=seed)
=======
    h0 = random_hermitian(2**nqubits, backend=backend, seed=SEED)
>>>>>>> 62f2ce3e
    d = backend.cast(np.diag(np.diag(backend.to_numpy(h0))))
    dbi = DoubleBracketIteration(
        Hamiltonian(nqubits, h0, backend=backend),
        mode=DoubleBracketGeneratorType.group_commutator,
    )
    initial_off_diagonal_norm = dbi.off_diagonal_norm

    # test first iteration with default d
    dbi(mode=DoubleBracketGeneratorType.group_commutator, step=0.01)
    for _ in range(NSTEPS):
        dbi(step=0.01, d=d)

    assert initial_off_diagonal_norm > dbi.off_diagonal_norm


@pytest.mark.parametrize("nqubits", [3])
def test_double_bracket_iteration_eval_dbr_unitary(backend, nqubits):
    r"""The bound is $$||e^{-[D,H]}-GC||\le s^{3/2}(||[H,[D,H]||+||[D,[D,H]]||$$"""
    h0 = random_hermitian(2**nqubits, backend=backend)
    d = backend.cast(np.diag(np.diag(backend.to_numpy(h0))))
    dbi = DoubleBracketIteration(
        Hamiltonian(nqubits, h0, backend=backend),
        mode=DoubleBracketGeneratorType.group_commutator,
    )

    for s in np.linspace(0.001, 0.01, NSTEPS):
        u = dbi.eval_dbr_unitary(
            s, d=d, mode=DoubleBracketGeneratorType.single_commutator
        )
        v = dbi.eval_dbr_unitary(
            s, d=d, mode=DoubleBracketGeneratorType.group_commutator
        )

        assert np.linalg.norm(u - v) < 10 * s**1.49 * (
            np.linalg.norm(h0) + np.linalg.norm(d)
        ) * np.linalg.norm(h0) * np.linalg.norm(d)


@pytest.mark.parametrize("nqubits", [1, 2])
def test_double_bracket_iteration_single_commutator(backend, nqubits):
    """Check single commutator mode."""
    h0 = random_hermitian(2**nqubits, backend=backend, seed=seed)
    d = backend.cast(np.diag(np.diag(backend.to_numpy(h0))))
    dbi = DoubleBracketIteration(
        Hamiltonian(nqubits, h0, backend=backend),
        mode=DoubleBracketGeneratorType.single_commutator,
    )
    initial_off_diagonal_norm = dbi.off_diagonal_norm

    # test first iteration with default d
    dbi(mode=DoubleBracketGeneratorType.single_commutator, step=0.01)

    for _ in range(NSTEPS):
        dbi(step=0.01, d=d)

    assert initial_off_diagonal_norm > dbi.off_diagonal_norm


@pytest.mark.parametrize("nqubits", [3, 4])
@pytest.mark.parametrize(
    "scheduling",
    [
        DoubleBracketScheduling.grid_search,
        DoubleBracketScheduling.hyperopt,
        DoubleBracketScheduling.polynomial_approximation,
        DoubleBracketScheduling.simulated_annealing,
    ],
)
def test_variational_scheduling(backend, nqubits, scheduling):
    """Check schduling options."""
    h0 = random_hermitian(2**nqubits, backend=backend, seed=seed)
    dbi = DoubleBracketIteration(
        Hamiltonian(nqubits, h0, backend=backend), scheduling=scheduling
    )
    # find initial best step with look_ahead = 1
    initial_off_diagonal_norm = dbi.off_diagonal_norm
    for _ in range(NSTEPS):
        step = dbi.choose_step()
        dbi(step=step)
    assert initial_off_diagonal_norm > dbi.off_diagonal_norm


def test_energy_fluctuations(backend):
    """Check energy fluctuation cost function."""
    nqubits = 3
    h0 = random_hermitian(2**nqubits, backend=backend, seed=seed)
    dbi = DoubleBracketIteration(Hamiltonian(nqubits, h0, backend=backend))
    # define the state
    state = np.zeros(2**nqubits)
    state[3] = 1
    assert dbi.energy_fluctuation(state=state) < 1e-5


def test_least_squares(backend):
    """Check least squares cost function."""
    nqubits = 3
    h0 = random_hermitian(2**nqubits, backend=backend, seed=seed)
    dbi = DoubleBracketIteration(
        Hamiltonian(nqubits, h0, backend=backend),
        cost=DoubleBracketCostFunction.least_squares,
    )
    d = np.diag(np.linspace(1, 2**nqubits, 2**nqubits)) / 2**nqubits
    initial_potential = dbi.least_squares(d=d)
    step = dbi.choose_step(d=d)
    dbi(d=d, step=step)
    assert dbi.least_squares(d=d) < initial_potential<|MERGE_RESOLUTION|>--- conflicted
+++ resolved
@@ -12,13 +12,8 @@
 )
 from qibo.quantum_info import random_hermitian
 
-<<<<<<< HEAD
 NSTEPS = 1
 seed = 10
-=======
-NSTEPS = 50
-SEED = 10
->>>>>>> 62f2ce3e
 """Number of steps for evolution."""
 
 
@@ -39,12 +34,8 @@
 
 @pytest.mark.parametrize("nqubits", [1, 2])
 def test_double_bracket_iteration_group_commutator(backend, nqubits):
-<<<<<<< HEAD
     """Check group commutator mode."""
     h0 = random_hermitian(2**nqubits, backend=backend, seed=seed)
-=======
-    h0 = random_hermitian(2**nqubits, backend=backend, seed=SEED)
->>>>>>> 62f2ce3e
     d = backend.cast(np.diag(np.diag(backend.to_numpy(h0))))
     dbi = DoubleBracketIteration(
         Hamiltonian(nqubits, h0, backend=backend),
