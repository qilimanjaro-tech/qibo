[build-system]
requires = ["poetry-core>=1.0.0"]
build-backend = "poetry.core.masonry.api"

[tool.poetry]
name = "qibo"
version = "0.2.5"
description = "A framework for quantum computing with hardware acceleration."
authors = ["The Qibo team"]
license = "Apache License 2.0"
readme = "README.md"
homepage = "https://qibo.science/"
repository = "https://github.com/qiboteam/qibo/"
documentation = "https://qibo.science/docs/qibo/stable"
keywords = []
classifiers = [
  "Programming Language :: Python :: 3",
  "Topic :: Scientific/Engineering :: Physics",
]
packages = [{ include = "qibo", from = "src" }]
include = ["*.out", "*.yml"]

[tool.poetry.dependencies]
python = ">=3.9,<3.12"
scipy = "^1.10.1"
sympy = "^1.11.1"
cma = "^3.3.0"
joblib = "^1.2.0"
hyperopt = "^0.2.7"
tabulate = "^0.9.0"

[tool.poetry.group.dev]
optional = true

[tool.poetry.group.dev.dependencies]
pdbpp = "^0.10.3"
ipython = "^8.12.0"

[tool.poetry.group.docs]
optional = true

[tool.poetry.group.docs.dependencies]
sphinx = "^6.1.3"
furo = "^2022.12.7"
recommonmark = "^0.7.1"
sphinxcontrib-bibtex = "^2.5.0"
sphinx-markdown-tables = "^0.0.17"
sphinx-copybutton = "^0.5.2"
nbsphinx = "^0.8.12"
ipython = "^8.10.0"

[tool.poetry.group.tests]
optional = true

[tool.poetry.group.tests.dependencies]
pytest = "^7.2.1"
cirq = "^1.1.0"
cvxpy = "^1.3.1"
ply = "^3.11"
scikit-learn = "^1.2.1"
dill = "^0.3.6"
pytest-cov = "^4.0.0"
pylint = "^3.0.3"
matplotlib = "^3.7.0"
qibojit = { git = "https://github.com/qiboteam/qibojit.git" }
tensorflow = { version = "^2.14.1", markers = "sys_platform == 'linux'" }

[tool.poe.tasks]
test = "pytest"
lint = "pylint src --errors-only"
lint-warnings = "pylint src --exit-zero"
docs = "make -C doc html"
docs-clean = "make -C doc clean"
test-docs = "make -C doc doctest"

[tool.poetry.group.cuda11]
optional = true

[tool.poetry.group.cuda11.dependencies]
cupy-cuda11x = "^12.0.0"
cuquantum-python-cu11 = "^23.3.0"
qibojit = { git = "https://github.com/qiboteam/qibojit.git" }

[tool.poetry.group.cuda12]
optional = true

[tool.poetry.group.cuda12.dependencies]
cupy-cuda12x = "^12.0.0"
cuquantum-python-cu12 = "^23.3.0"
qibojit = { git = "https://github.com/qiboteam/qibojit.git" }

[tool.pylint.reports]
output-format = "colorized"

[tool.pytest.ini_options]
testpaths = ['tests/']
filterwarnings = ['ignore::RuntimeWarning']
<<<<<<< HEAD

addopts = [
=======
addopts = [
  '--cov=qibo',
  '--cov-append',
  '--cov-report=xml',
  '--cov-report=html',
>>>>>>> d578f96a
  '--durations=60',
]<|MERGE_RESOLUTION|>--- conflicted
+++ resolved
@@ -95,15 +95,10 @@
 [tool.pytest.ini_options]
 testpaths = ['tests/']
 filterwarnings = ['ignore::RuntimeWarning']
-<<<<<<< HEAD
-
-addopts = [
-=======
 addopts = [
   '--cov=qibo',
   '--cov-append',
   '--cov-report=xml',
   '--cov-report=html',
->>>>>>> d578f96a
   '--durations=60',
 ]